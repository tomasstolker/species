--- conflicted
+++ resolved
@@ -383,17 +383,6 @@
         print(' [DONE]')
 
     print('Median sample:')
-<<<<<<< HEAD
-    for key, value in samples_box.median_sample.items():
-        print(f'   - {key} = {value:.2f}')
-
-    if samples_box.prob_sample is not None:
-        par_val = tuple(samples_box.prob_sample.values())
-
-        print('Maximum posterior sample:')
-        for key, value in samples_box.prob_sample.items():
-            print(f'   - {key} = {value:.2f}')
-=======
     for key, value in box.median_sample.items():
         print(f'   - {key} = {value:.2e}')
 
@@ -414,7 +403,6 @@
         print('Maximum posterior sample:')
         for key, value in box.prob_sample.items():
             print(f'   - {key} = {value:.2e}')
->>>>>>> 646d0845
 
     for item in samples_box.parameters:
         if item[0:11] == 'wavelength_':
