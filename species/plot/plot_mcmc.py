"""
Module for plotting MCMC results.
"""

import os
import warnings

from typing import List, Optional, Tuple, Union

import h5py
import corner
import numpy as np
import matplotlib as mpl
import matplotlib.pyplot as plt

from matplotlib.ticker import ScalarFormatter
from scipy.interpolate import RegularGridInterpolator
from tqdm.auto import tqdm
from typeguard import typechecked

from species.analysis import evolution
from species.core import constants
from species.data import database
from species.util import plot_util, dust_util, read_util, retrieval_util


@typechecked
def plot_walkers(
    tag: str,
    nsteps: Optional[int] = None,
    offset: Optional[Tuple[float, float]] = None,
    output: Optional[str] = "walkers.pdf",
) -> None:
    """
    Function to plot the step history of the walkers.

    Parameters
    ----------
    tag : str
        Database tag with the samples.
    nsteps : int, None
        Number of steps that are plotted. All steps are
        plotted if the argument is set to ``None``.
    offset : tuple(float, float), None
        Offset of the x- and y-axis label. Default values
        are used if the arguments is set to ``None``.
    output : str
        Output filename for the plot. The plot is shown in an
        interface window if the argument is set to ``None``.

    Returns
    -------
    NoneType
        None
    """

    if output is None:
        print("Plotting walkers...", end="", flush=True)
    else:
        print(f"Plotting walkers: {output}...", end="", flush=True)

    # mpl.rcParams["font.serif"] = ["Bitstream Vera Serif"]
    mpl.rcParams["font.family"] = "serif"
    mpl.rcParams["mathtext.fontset"] = "dejavuserif"

    plt.rc("axes", edgecolor="black", linewidth=2.2)

    species_db = database.Database()
    box = species_db.get_samples(tag)

    samples = box.samples
    labels = plot_util.update_labels(box.parameters)

    if samples.ndim == 2:
        raise ValueError(
            f"The samples of '{tag}' have only 2 dimensions "
            f"whereas 3 are required for plotting the walkers. "
            f"The plot_walkers function can only be used after "
            "running the MCMC with run_mcmc and not after "
            f"running run_ultranest or run_multinest."
        )

    ndim = samples.shape[-1]

    plt.figure(1, figsize=(6, ndim * 1.5))
    gridsp = mpl.gridspec.GridSpec(ndim, 1)
    gridsp.update(wspace=0, hspace=0.1, left=0, right=1, bottom=0, top=1)

    for i in range(ndim):
        ax = plt.subplot(gridsp[i, 0])

        if i == ndim - 1:
            ax.tick_params(
                axis="both",
                which="major",
                colors="black",
                labelcolor="black",
                direction="in",
                width=1,
                length=5,
                labelsize=12,
                top=True,
                bottom=True,
                left=True,
                right=True,
                labelbottom=True,
            )

            ax.tick_params(
                axis="both",
                which="minor",
                colors="black",
                labelcolor="black",
                direction="in",
                width=1,
                length=3,
                labelsize=12,
                top=True,
                bottom=True,
                left=True,
                right=True,
                labelbottom=True,
            )

        else:
            ax.tick_params(
                axis="both",
                which="major",
                colors="black",
                labelcolor="black",
                direction="in",
                width=1,
                length=5,
                labelsize=12,
                top=True,
                bottom=True,
                left=True,
                right=True,
                labelbottom=False,
            )

            ax.tick_params(
                axis="both",
                which="minor",
                colors="black",
                labelcolor="black",
                direction="in",
                width=1,
                length=3,
                labelsize=12,
                top=True,
                bottom=True,
                left=True,
                right=True,
                labelbottom=False,
            )

        if i == ndim - 1:
            ax.set_xlabel("Step number", fontsize=10)
        else:
            ax.set_xlabel("", fontsize=10)

        ax.set_ylabel(labels[i], fontsize=10)

        if offset is not None:
            ax.get_xaxis().set_label_coords(0.5, offset[0])
            ax.get_yaxis().set_label_coords(offset[1], 0.5)

        else:
            ax.get_xaxis().set_label_coords(0.5, -0.22)
            ax.get_yaxis().set_label_coords(-0.09, 0.5)

        if nsteps is not None:
            ax.set_xlim(0, nsteps)

        for j in range(samples.shape[0]):
            ax.plot(samples[j, :, i], ls="-", lw=0.5, color="black", alpha=0.5)

    if output is None:
        plt.show()
    else:
        plt.savefig(output, bbox_inches="tight")

    plt.clf()
    plt.close()

    print(" [DONE]")


@typechecked
def plot_posterior(
    tag: str,
    burnin: Optional[int] = None,
    title: Optional[str] = None,
    offset: Optional[Tuple[float, float]] = None,
    title_fmt: Union[str, List[str]] = ".2f",
    limits: Optional[List[Tuple[float, float]]] = None,
    max_prob: bool = False,
    vmr: bool = False,
    inc_luminosity: bool = False,
    inc_mass: bool = False,
    inc_pt_param: bool = False,
    inc_loglike: bool = False,
    output: Optional[str] = "posterior.pdf",
    object_type: str = "planet",
    param_inc: Optional[List[str]] = None,
) -> None:
    """
    Function to plot the posterior distribution
    of the fitted parameters.

    Parameters
    ----------
    tag : str
        Database tag with the samples.
    burnin : int, None
        Number of burnin steps to exclude. All samples
        are used if the argument is set to ``None``.
    title : str, None
        Plot title. No title is shown if the arguments
        is set to ``None``.
    offset : tuple(float, float), None
        Offset of the x- and y-axis label. Default values
        are used if the arguments is set to ``None``.
    title_fmt : str, list(str)
        Format of the titles above the 1D distributions. Either a
        single string, which will be used for all parameters, or a
        list with the title format for each parameter separately
        (in the order as shown in the corner plot).
    limits : list(tuple(float, float), ), None
        Axis limits of all parameters. Automatically set if the
        argument is set to ``None``.
    max_prob : bool
        Plot the position of the sample with the
        maximum posterior probability.
    vmr : bool
        Plot the volume mixing ratios (i.e. number fractions)
        instead of the mass fractions of the retrieved species with
        :class:`~species.analysis.retrieval.AtmosphericRetrieval`.
    inc_luminosity : bool
        Include the log10 of the luminosity in the posterior plot
        as calculated from the effective temperature and radius.
    inc_mass : bool
        Include the mass in the posterior plot as calculated
        from the surface gravity and radius.
    inc_pt_param : bool
        Include the parameters of the pressure-temperature profile.
        Only used if the ``tag`` contains samples obtained with
        :class:`~species.analysis.retrieval.AtmosphericRetrieval`.
    inc_loglike : bool
        Include the log10 of the likelihood as additional
        parameter in the corner plot.
    output : str
        Output filename for the plot. The plot is shown in an
        interface window if the argument is set to ``None``.
    object_type : str
        Object type ('planet' or 'star'). With 'planet', the radius
        and mass are expressed in Jupiter units. With 'star', the
        radius and mass are expressed in solar units.
    param_inc : list(str), None
        List with subset of parameters that will be included in the
        posterior plot. All parameters will be included if the
        argument is set to ``None``.

    Returns
    -------
    NoneType
        None
    """

    # mpl.rcParams["font.serif"] = ["Bitstream Vera Serif"]
    mpl.rcParams["font.family"] = "serif"
    mpl.rcParams["mathtext.fontset"] = "dejavuserif"

    plt.rc("axes", edgecolor="black", linewidth=2.2)

    if burnin is None:
        burnin = 0

    species_db = database.Database()

    box = species_db.get_samples(tag, burnin=burnin)
    samples = box.samples
    attr = box.attributes

    # index_sel = [0, 1, 8, 9, 14]
    # samples = samples[:, index_sel]
    #
    # for i in range(13, 9, -1):
    #     del box.parameters[i]
    #
    # del box.parameters[2]
    # del box.parameters[2]
    # del box.parameters[2]
    # del box.parameters[2]
    # del box.parameters[2]
    # del box.parameters[2]

    ndim = len(box.parameters)

    if not inc_pt_param and box.spectrum == "petitradtrans":
        pt_param = ["tint", "t1", "t2", "t3", "alpha", "log_delta"]

        index_del = []
        item_del = []

        for i in range(100):
            pt_item = f"t{i}"

            if pt_item in box.parameters:
                param_index = np.argwhere(np.array(box.parameters) == pt_item)[0]
                index_del.append(param_index)
                item_del.append(pt_item)

            else:
                break

        for item in pt_param:
            if item in box.parameters and item not in item_del:
                param_index = np.argwhere(np.array(box.parameters) == item)[0]
                index_del.append(param_index)
                item_del.append(item)

        samples = np.delete(samples, index_del, axis=1)
        ndim -= len(index_del)

        for item in item_del:
            box.parameters.remove(item)

    if box.spectrum == "petitradtrans" and attr["chemistry"] == "free":
        box.parameters.append("c_h_ratio")
        box.parameters.append("o_h_ratio")
        box.parameters.append("c_o_ratio")

        ndim += 3

        abund_index = {}
        for i, item in enumerate(box.parameters):
            if item == "CH4":
                abund_index["CH4"] = i

            elif item == "CO":
                abund_index["CO"] = i

            elif item == "CO_all_iso":
                abund_index["CO_all_iso"] = i

            elif item == "CO_all_iso_HITEMP":
                abund_index["CO_all_iso_HITEMP"] = i

            elif item == "CO2":
                abund_index["CO2"] = i

            elif item == "FeH":
                abund_index["FeH"] = i

            elif item == "H2O":
                abund_index["H2O"] = i

            elif item == "H2O_HITEMP":
                abund_index["H2O_HITEMP"] = i

            elif item == "H2S":
                abund_index["H2S"] = i

            elif item == "Na":
                abund_index["Na"] = i

            elif item == "NH3":
                abund_index["NH3"] = i

            elif item == "K":
                abund_index["K"] = i

            elif item == "PH3":
                abund_index["PH3"] = i

            elif item == "TiO":
                abund_index["TiO"] = i

            elif item == "TiO_all_Exomol":
                abund_index["TiO_all_Exomol"] = i

            elif item == "VO":
                abund_index["VO"] = i

            elif item == "VO_Plez":
                abund_index["VO_Plez"] = i

        c_h_ratio = np.zeros(samples.shape[0])
        o_h_ratio = np.zeros(samples.shape[0])
        c_o_ratio = np.zeros(samples.shape[0])

        for i, item in enumerate(samples):
            abund = {}

            if "CH4" in box.parameters:
                abund["CH4"] = item[abund_index["CH4"]]

            if "CO" in box.parameters:
                abund["CO"] = item[abund_index["CO"]]

            if "CO_all_iso" in box.parameters:
                abund["CO_all_iso"] = item[abund_index["CO"]]

            if "CO_all_iso_HITEMP" in box.parameters:
                abund["CO_all_iso_HITEMP"] = item[abund_index["CO_all_iso_HITEMP"]]

            if "CO2" in box.parameters:
                abund["CO2"] = item[abund_index["CO2"]]

            if "FeH" in box.parameters:
                abund["FeH"] = item[abund_index["FeH"]]

            if "H2O" in box.parameters:
                abund["H2O"] = item[abund_index["H2O"]]

            if "H2O_HITEMP" in box.parameters:
                abund["H2O_HITEMP"] = item[abund_index["H2O_HITEMP"]]

            if "H2S" in box.parameters:
                abund["H2S"] = item[abund_index["H2S"]]

            if "Na" in box.parameters:
                abund["Na"] = item[abund_index["Na"]]

            if "K" in box.parameters:
                abund["K"] = item[abund_index["K"]]

            if "NH3" in box.parameters:
                abund["NH3"] = item[abund_index["NH3"]]

            if "PH3" in box.parameters:
                abund["PH3"] = item[abund_index["PH3"]]

            if "TiO" in box.parameters:
                abund["TiO"] = item[abund_index["TiO"]]

            if "TiO_all_Exomol" in box.parameters:
                abund["TiO_all_Exomol"] = item[abund_index["TiO_all_Exomol"]]

            if "VO" in box.parameters:
                abund["VO"] = item[abund_index["VO"]]

            if "VO_Plez" in box.parameters:
                abund["VO_Plez"] = item[abund_index["VO_Plez"]]

            c_h_ratio[i], o_h_ratio[i], c_o_ratio[i] = retrieval_util.calc_metal_ratio(
                abund
            )

    if (
        vmr
        and box.spectrum == "petitradtrans"
        and attr["chemistry"] == "free"
    ):
        print("Changing mass fractions to number fractions...", end="", flush=True)

        # Get all available line species
        line_species = retrieval_util.get_line_species()

        # Get the atomic and molecular masses
        masses = retrieval_util.atomic_masses()

        # Create array for the updated samples
        updated_samples = np.zeros(samples.shape)

        for i, samples_item in enumerate(samples):
            # Initiate a dictionary for the log10 mass fraction of the metals
            log_x_abund = {}

            for param_item in box.parameters:
                if param_item in line_species:
                    # Get the index of the parameter
                    param_index = box.parameters.index(param_item)

                    # Store log10 mass fraction in the dictionary
                    log_x_abund[param_item] = samples_item[param_index]

            # Create a dictionary with all mass fractions, including H2 and He
            x_abund = retrieval_util.mass_fractions(log_x_abund)

            # Calculate the mean molecular weight from the input mass fractions
            mmw = retrieval_util.mean_molecular_weight(x_abund)

            for param_item in box.parameters:
                if param_item in line_species:
                    # Get the index of the parameter
                    param_index = box.parameters.index(param_item)

                    # Overwrite the sample with the log10 number fraction
                    samples_item[param_index] = np.log10(
                        10.0 ** samples_item[param_index] * mmw / masses[param_item]
                    )

            # Store the updated sample to the array
            updated_samples[
                i,
            ] = samples_item

        # Overwrite the samples in the SamplesBox
        box.samples = updated_samples

    print("Median sample:")
    for key, value in box.median_sample.items():
        print(f"   - {key} = {value:.2e}")

    if "gauss_mean" in box.parameters:
        param_index = np.argwhere(np.array(box.parameters) == "gauss_mean")[0]
        samples[:, param_index] *= 1e3  # (um) -> (nm)

    if "gauss_sigma" in box.parameters:
        param_index = np.argwhere(np.array(box.parameters) == "gauss_sigma")[0]
        samples[:, param_index] *= 1e3  # (um) -> (nm)

    if box.prob_sample is not None:
        par_val = tuple(box.prob_sample.values())

        print("Maximum posterior sample:")
        for key, value in box.prob_sample.items():
            print(f"   - {key} = {value:.2e}")

    for item in box.parameters:
        if item[0:11] == "wavelength_":
            param_index = box.parameters.index(item)

            # (um) -> (nm)
            box.samples[:, param_index] *= 1e3

<<<<<<< HEAD
=======
    if output is None:
        print("Plotting the posterior...", end="", flush=True)
    else:
        print(f"Plotting the posterior: {output}...", end="", flush=True)

    # Include a subset of parameters

    if param_inc is not None:
        param_new = np.zeros((samples.shape[0], len(param_inc)))
        for i, item in enumerate(param_inc):
            param_index = box.parameters.index(item)
            param_new[:, i] = samples[:, param_index]

        box.parameters = param_inc
        ndim = len(param_inc)
        samples = param_new

    # Add [C/H], [O/H], and C/O if free abundances were retrieved

>>>>>>> 5f2f3584
    if "H2O" in box.parameters or "H2O_HITEMP" in box.parameters:
        samples = np.column_stack((samples, c_h_ratio, o_h_ratio, c_o_ratio))

    # Include the derived bolometric luminosity

    if inc_luminosity:
        if "teff" in box.parameters and "radius" in box.parameters:
            teff_index = np.argwhere(np.array(box.parameters) == "teff")[0]
            radius_index = np.argwhere(np.array(box.parameters) == "radius")[0]

            lum_planet = (
                4.0
                * np.pi
                * (samples[..., radius_index] * constants.R_JUP) ** 2
                * constants.SIGMA_SB
                * samples[..., teff_index] ** 4.0
                / constants.L_SUN
            )

            if "disk_teff" in box.parameters and "disk_radius" in box.parameters:
                teff_index = np.argwhere(np.array(box.parameters) == "disk_teff")[0]
                radius_index = np.argwhere(np.array(box.parameters) == "disk_radius")[0]

                lum_disk = (
                    4.0
                    * np.pi
                    * (samples[..., radius_index] * constants.R_JUP) ** 2
                    * constants.SIGMA_SB
                    * samples[..., teff_index] ** 4.0
                    / constants.L_SUN
                )

                samples = np.append(samples, np.log10(lum_planet + lum_disk), axis=-1)
                box.parameters.append("luminosity")
                ndim += 1

                samples = np.append(samples, lum_disk / lum_planet, axis=-1)
                box.parameters.append("luminosity_disk_planet")
                ndim += 1

            else:
                samples = np.append(samples, np.log10(lum_planet), axis=-1)
                box.parameters.append("luminosity")
                ndim += 1

        elif "teff_0" in box.parameters and "radius_0" in box.parameters:
            luminosity = 0.0

            for i in range(100):
                teff_index = np.argwhere(np.array(box.parameters) == f"teff_{i}")
                radius_index = np.argwhere(np.array(box.parameters) == f"radius_{i}")

                if len(teff_index) > 0 and len(radius_index) > 0:
                    luminosity += (
                        4.0
                        * np.pi
                        * (samples[..., radius_index[0]] * constants.R_JUP) ** 2
                        * constants.SIGMA_SB
                        * samples[..., teff_index[0]] ** 4.0
                        / constants.L_SUN
                    )

                else:
                    break

            samples = np.append(samples, np.log10(luminosity), axis=-1)
            box.parameters.append("luminosity")
            ndim += 1

            # teff_index = np.argwhere(np.array(box.parameters) == 'teff_0')
            # radius_index = np.argwhere(np.array(box.parameters) == 'radius_0')
            #
            # luminosity_0 = 4. * np.pi * (samples[..., radius_index[0]]*constants.R_JUP)**2 \
            #     * constants.SIGMA_SB * samples[..., teff_index[0]]**4. / constants.L_SUN
            #
            # samples = np.append(samples, np.log10(luminosity_0), axis=-1)
            # box.parameters.append('luminosity_0')
            # ndim += 1
            #
            # teff_index = np.argwhere(np.array(box.parameters) == 'teff_1')
            # radius_index = np.argwhere(np.array(box.parameters) == 'radius_1')
            #
            # luminosity_1 = 4. * np.pi * (samples[..., radius_index[0]]*constants.R_JUP)**2 \
            #     * constants.SIGMA_SB * samples[..., teff_index[0]]**4. / constants.L_SUN
            #
            # samples = np.append(samples, np.log10(luminosity_1), axis=-1)
            # box.parameters.append('luminosity_1')
            # ndim += 1
            #
            # teff_index_0 = np.argwhere(np.array(box.parameters) == 'teff_0')
            # radius_index_0 = np.argwhere(np.array(box.parameters) == 'radius_0')
            #
            # teff_index_1 = np.argwhere(np.array(box.parameters) == 'teff_1')
            # radius_index_1 = np.argwhere(np.array(box.parameters) == 'radius_1')
            #
            # luminosity_0 = 4. * np.pi * (samples[..., radius_index_0[0]]*constants.R_JUP)**2 \
            #     * constants.SIGMA_SB * samples[..., teff_index_0[0]]**4. / constants.L_SUN
            #
            # luminosity_1 = 4. * np.pi * (samples[..., radius_index_1[0]]*constants.R_JUP)**2 \
            #     * constants.SIGMA_SB * samples[..., teff_index_1[0]]**4. / constants.L_SUN
            #
            # samples = np.append(samples, np.log10(luminosity_0/luminosity_1), axis=-1)
            # box.parameters.append('luminosity_ratio')
            # ndim += 1

            # r_tmp = samples[..., radius_index_0[0]]*constants.R_JUP
            # lum_diff = (luminosity_1*constants.L_SUN-luminosity_0*constants.L_SUN)
            #
            # m_mdot = (3600.*24.*365.25)*lum_diff*r_tmp/constants.GRAVITY/constants.M_JUP**2
            #
            # samples = np.append(samples, m_mdot, axis=-1)
            # box.parameters.append('m_mdot')
            # ndim += 1

    # Include the derived mass

    if inc_mass:
        if "logg" in box.parameters and "radius" in box.parameters:
            logg_index = np.argwhere(np.array(box.parameters) == "logg")[0]
            radius_index = np.argwhere(np.array(box.parameters) == "radius")[0]

            mass_samples = read_util.get_mass(
                samples[..., logg_index], samples[..., radius_index]
            )

            samples = np.append(samples, mass_samples, axis=-1)
            box.parameters.append("mass")
            ndim += 1

        else:
            warnings.warn(
                "Samples with the log(g) and radius are required for 'inc_mass=True'."
            )

    # Change from Jupiter to solar units if star

    if "radius" in box.parameters:
        radius_index = np.argwhere(np.array(box.parameters) == "radius")[0]
        if object_type == "star":
            samples[:, radius_index] *= constants.R_JUP/constants.R_SUN

    if "mass" in box.parameters:
        mass_index = np.argwhere(np.array(box.parameters) == "mass")[0]
        if object_type == "star":
            samples[:, mass_index] *= constants.M_JUP/constants.M_SUN
            samples[:, mass_index] = np.log10(samples[:, mass_index])

    # Include the log-likelihood value in the posterior

    if inc_loglike:
        # Get ln(L) of the samples
        ln_prob = box.ln_prob[..., np.newaxis]

        # Normalized by the maximum ln(L)
        ln_prob -= np.amax(ln_prob)

        # Convert ln(L) to log10(L)
        log_prob = ln_prob * np.exp(1.0)

        # Convert log10(L) to L
        prob = 10.0 ** log_prob

        # Normalize to an integrated probability of 1
        prob /= np.sum(prob)

        samples = np.append(samples, np.log10(prob), axis=-1)
        box.parameters.append("log_prob")
        ndim += 1

    # Add atmospheric parameters (R, Teff, and log(g))
    # if the posterior is sampled by PlanetEvolution

    if "spec_type" in attr and attr["spec_type"] == "model" and attr["spec_name"] == "evolution":
        print("Calculating the posteriors of Teff, R, and log(g)...")
        planet_evol = evolution.PlanetEvolution(object_lbol=None)
        interp_lbol, interp_radius, _ = planet_evol.interpolate_grid()

        radius = np.zeros((samples.shape[0], attr["n_planets"]))
        log_g = np.zeros((samples.shape[0], attr["n_planets"]))
        t_eff = np.zeros((samples.shape[0], attr["n_planets"]))

        for j in tqdm(range(attr["n_planets"])):
            for i in tqdm(range(samples.shape[0]), leave=False):
                age = samples[i, (j*5)+0]
                mass = samples[i, (j*5)+1]
                s_i = samples[i, (j*5)+2]
                d_frac = samples[i, (j*5)+3]
                y_frac = samples[i, (j*5)+4]
                m_core = samples[i, (j*5)+5]

                radius[i, j] = interp_radius([age, mass, s_i, d_frac, y_frac, m_core])
                log_g[i, j] = np.log10(1e2*mass*constants.M_JUP*constants.GRAVITY/(radius[i, j]*constants.R_JUP)**2)

                l_bol = 10.**interp_lbol([age, mass, s_i, d_frac, y_frac, m_core])[0]*constants.L_SUN
                t_eff[i, j] = (l_bol/(4.*np.pi*(radius[i, j]*constants.R_JUP)**2*constants.SIGMA_SB))**0.25

        for i in range(attr["n_planets"]):
            box.parameters.append(f"teff_evol_{i}")
            ndim += 1

        for i in range(attr["n_planets"]):
            box.parameters.append(f"radius_evol_{i}")
            ndim += 1

        for i in range(attr["n_planets"]):
            box.parameters.append(f"logg_evol_{i}")
            ndim += 1

        samples = np.hstack((samples, t_eff, radius, log_g))

    if output is None:
        print("Plotting the posterior...", end="", flush=True)
    else:
        print(f"Plotting the posterior: {output}...", end="", flush=True)

    # Create the labels for the plot

    labels = plot_util.update_labels(
        box.parameters, object_type=object_type)

    # Check if parameter values were fixed

    index_sel = []
    index_del = []

    for i in range(ndim):
        if np.amin(samples[:, i]) == np.amax(samples[:, i]):
            index_del.append(i)
        else:
            index_sel.append(i)

    samples = samples[:, index_sel]

    for i in range(len(index_del) - 1, -1, -1):
        del labels[index_del[i]]

    ndim -= len(index_del)

    samples = samples.reshape((-1, ndim))

    if isinstance(title_fmt, list) and len(title_fmt) != ndim:
        raise ValueError(
            f"The number of items in the list of 'title_fmt' ({len(title_fmt)}) is "
            f"not equal to the number of dimensions of the samples ({ndim})."
        )

    hist_titles = []

    for i, item in enumerate(labels):
        unit_start = item.find("(")

        if unit_start == -1:
            param_label = item
            unit_label = None

        else:
            param_label = item[:unit_start]
            # Remove parenthesis from the units
            unit_label = item[unit_start + 1: -1]

        q_16, q_50, q_84 = corner.quantile(samples[:, i], [0.16, 0.5, 0.84])
        q_minus, q_plus = q_50 - q_16, q_84 - q_50

        if isinstance(title_fmt, str):
            fmt = "{{0:{0}}}".format(title_fmt).format

        elif isinstance(title_fmt, list):
            fmt = "{{0:{0}}}".format(title_fmt[i]).format

        best_fit = r"${{{0}}}_{{-{1}}}^{{+{2}}}$"
        best_fit = best_fit.format(fmt(q_50), fmt(q_minus), fmt(q_plus))

        if unit_label is None:
            hist_title = f"{param_label} = {best_fit}"

        else:
            hist_title = f"{param_label} = {best_fit} {unit_label}"

        hist_titles.append(hist_title)

    fig = corner.corner(
        samples,
        quantiles=[0.16, 0.5, 0.84],
        labels=labels,
        label_kwargs={"fontsize": 13},
        titles=hist_titles,
        show_titles=True,
        title_fmt=None,
        title_kwargs={"fontsize": 12},
    )

    axes = np.array(fig.axes).reshape((ndim, ndim))

    for i in range(ndim):
        for j in range(ndim):
            if i >= j:
                ax = axes[i, j]

                ax.xaxis.set_major_formatter(ScalarFormatter(useOffset=False))
                ax.yaxis.set_major_formatter(ScalarFormatter(useOffset=False))

                labelleft = j == 0 and i != 0
                labelbottom = i == ndim - 1

                ax.tick_params(
                    axis="both",
                    which="major",
                    colors="black",
                    labelcolor="black",
                    direction="in",
                    width=1,
                    length=5,
                    labelsize=12,
                    top=True,
                    bottom=True,
                    left=True,
                    right=True,
                    labelleft=labelleft,
                    labelbottom=labelbottom,
                    labelright=False,
                    labeltop=False,
                )

                ax.tick_params(
                    axis="both",
                    which="minor",
                    colors="black",
                    labelcolor="black",
                    direction="in",
                    width=1,
                    length=3,
                    labelsize=12,
                    top=True,
                    bottom=True,
                    left=True,
                    right=True,
                    labelleft=labelleft,
                    labelbottom=labelbottom,
                    labelright=False,
                    labeltop=False,
                )

                if limits is not None:
                    ax.set_xlim(limits[j])

                if max_prob:
                    ax.axvline(par_val[j], color="tomato")

                if i > j:
                    if max_prob:
                        ax.axhline(par_val[i], color="tomato")
                        ax.plot(par_val[j], par_val[i], "s", color="tomato")

                    if limits is not None:
                        ax.set_ylim(limits[i])

                if offset is not None:
                    ax.get_xaxis().set_label_coords(0.5, offset[0])
                    ax.get_yaxis().set_label_coords(offset[1], 0.5)

                else:
                    ax.get_xaxis().set_label_coords(0.5, -0.26)
                    ax.get_yaxis().set_label_coords(-0.27, 0.5)

    if title:
        fig.suptitle(title, y=1.02, fontsize=16)

    if output is None:
        plt.show()
    else:
        plt.savefig(output, bbox_inches="tight")

    plt.clf()
    plt.close()

    print(" [DONE]")


@typechecked
def plot_mag_posterior(
    tag: str,
    filter_name: str,
    burnin: int = None,
    xlim: Tuple[float, float] = None,
    output: Optional[str] = "mag_posterior.pdf",
) -> np.ndarray:
    """
    Function to plot the posterior distribution of the synthetic
    magnitudes. The posterior samples are also returned.

    Parameters
    ----------
    tag : str
        Database tag with the posterior samples.
    filter_name : str
        Filter name.
    burnin : int, None
        Number of burnin steps to exclude. All samples are
        used if the argument is set to ``None``.
    xlim : tuple(float, float), None
        Axis limits. Automatically set if the argument is
        set to ``None``.
    output : str
        Output filename for the plot. The plot is shown in an
        interface window if the argument is set to ``None``.

    Returns
    -------
    np.ndarray
        Array with the posterior samples of the magnitude.
    """

    # mpl.rcParams["font.serif"] = ["Bitstream Vera Serif"]
    mpl.rcParams["font.family"] = "serif"
    mpl.rcParams["mathtext.fontset"] = "dejavuserif"

    plt.rc("axes", edgecolor="black", linewidth=2.2)

    species_db = database.Database()

    samples = species_db.get_mcmc_photometry(tag, filter_name, burnin)

    if output is None:
        print("Plotting photometry samples...", end="", flush=True)
    else:
        print(f"Plotting photometry samples: {output}...", end="", flush=True)

    fig = corner.corner(
        samples,
        labels=["Magnitude"],
        quantiles=[0.16, 0.5, 0.84],
        label_kwargs={"fontsize": 13.0},
        show_titles=True,
        title_kwargs={"fontsize": 12.0},
        title_fmt=".2f",
    )

    axes = np.array(fig.axes).reshape((1, 1))

    ax = axes[0, 0]

    ax.tick_params(
        axis="both",
        which="major",
        colors="black",
        labelcolor="black",
        direction="in",
        width=1,
        length=5,
        labelsize=12,
        top=True,
        bottom=True,
        left=True,
        right=True,
    )

    ax.tick_params(
        axis="both",
        which="minor",
        colors="black",
        labelcolor="black",
        direction="in",
        width=1,
        length=3,
        labelsize=12,
        top=True,
        bottom=True,
        left=True,
        right=True,
    )

    if xlim is not None:
        ax.set_xlim(xlim)

    ax.get_xaxis().set_label_coords(0.5, -0.26)

    if output is None:
        plt.show()
    else:
        plt.savefig(output, bbox_inches="tight")

    plt.clf()
    plt.close()

    print(" [DONE]")

    return samples


@typechecked
def plot_size_distributions(
    tag: str,
    burnin: Optional[int] = None,
    random: Optional[int] = None,
    offset: Optional[Tuple[float, float]] = None,
    output: Optional[str] = "size_distributions.pdf",
) -> None:
    """
    Function to plot random samples of the log-normal
    or power-law size distributions.

    Parameters
    ----------
    tag : str
        Database tag with the samples.
    burnin : int, None
        Number of burnin steps to exclude. All samples are used if the
        argument is set to ``None``. Only required after running MCMC
        with :func:`~species.analysis.fit_model.FitModel.run_mcmc`.
    random : int, None
        Number of randomly selected samples. All samples are used
        if the argument set to ``None``.
    offset : tuple(float, float), None
        Offset of the x- and y-axis label. Default values are used
        if the argument set to ``None``.
    output : str
        Output filename for the plot. The plot is shown in an
        interface window if the argument is set to ``None``.

    Returns
    -------
    NoneType
        None
    """

    if output is None:
        print("Plotting size distributions...", end="", flush=True)
    else:
        print(f"Plotting size distributions: {output}...", end="", flush=True)

    if burnin is None:
        burnin = 0

    # mpl.rcParams["font.serif"] = ["Bitstream Vera Serif"]
    mpl.rcParams["font.family"] = "serif"
    mpl.rcParams["mathtext.fontset"] = "dejavuserif"

    plt.rc("axes", edgecolor="black", linewidth=2.2)

    species_db = database.Database()
    box = species_db.get_samples(tag)

    if "lognorm_radius" not in box.parameters and "powerlaw_max" not in box.parameters:
        raise ValueError(
            "The SamplesBox does not contain extinction parameter for a log-normal "
            "or power-law size distribution."
        )

    samples = box.samples

    if samples.ndim == 2 and random is not None:
        ran_index = np.random.randint(samples.shape[0], size=random)
        samples = samples[
            ran_index,
        ]

    elif samples.ndim == 3:
        if burnin > samples.shape[1]:
            raise ValueError(
                f"The 'burnin' value is larger than the number of steps "
                f"({samples.shape[1]}) that are made by the walkers."
            )

        samples = samples[:, burnin:, :]

        ran_walker = np.random.randint(samples.shape[0], size=random)
        ran_step = np.random.randint(samples.shape[1], size=random)
        samples = samples[ran_walker, ran_step, :]

    if "lognorm_radius" in box.parameters:
        log_r_index = box.parameters.index("lognorm_radius")
        sigma_index = box.parameters.index("lognorm_sigma")

        log_r_g = samples[:, log_r_index]
        sigma_g = samples[:, sigma_index]

    if "powerlaw_max" in box.parameters:
        r_max_index = box.parameters.index("powerlaw_max")
        exponent_index = box.parameters.index("powerlaw_exp")

        r_max = samples[:, r_max_index]
        exponent = samples[:, exponent_index]

    plt.figure(1, figsize=(6, 3))
    gridsp = mpl.gridspec.GridSpec(1, 1)
    gridsp.update(wspace=0, hspace=0, left=0, right=1, bottom=0, top=1)

    ax = plt.subplot(gridsp[0, 0])

    ax.tick_params(
        axis="both",
        which="major",
        colors="black",
        labelcolor="black",
        direction="in",
        width=1,
        length=5,
        labelsize=12,
        top=True,
        bottom=True,
        left=True,
        right=True,
        labelbottom=True,
    )

    ax.tick_params(
        axis="both",
        which="minor",
        colors="black",
        labelcolor="black",
        direction="in",
        width=1,
        length=3,
        labelsize=12,
        top=True,
        bottom=True,
        left=True,
        right=True,
        labelbottom=True,
    )

    ax.set_xlabel("Grain size (µm)", fontsize=12)
    ax.set_ylabel("dn/dr", fontsize=12)

    ax.set_xscale("log")

    if "powerlaw_max" in box.parameters:
        ax.set_yscale("log")

    if offset is not None:
        ax.get_xaxis().set_label_coords(0.5, offset[0])
        ax.get_yaxis().set_label_coords(offset[1], 0.5)

    else:
        ax.get_xaxis().set_label_coords(0.5, -0.22)
        ax.get_yaxis().set_label_coords(-0.09, 0.5)

    for i in range(samples.shape[0]):
        if "lognorm_radius" in box.parameters:
            dn_grains, r_width, radii = dust_util.log_normal_distribution(
                10.0 ** log_r_g[i], sigma_g[i], 1000
            )

            # Exclude radii smaller than 1 nm
            indices = np.argwhere(radii >= 1e-3)

            dn_grains = dn_grains[indices]
            r_width = r_width[indices]
            radii = radii[indices]

        elif "powerlaw_max" in box.parameters:
            dn_grains, r_width, radii = dust_util.power_law_distribution(
                exponent[i], 1e-3, 10.0 ** r_max[i], 1000
            )

        ax.plot(radii, dn_grains / r_width, ls="-", lw=0.5, color="black", alpha=0.5)

    if output is None:
        plt.show()
    else:
        plt.savefig(output, bbox_inches="tight")

    plt.clf()
    plt.close()

    print(" [DONE]")


@typechecked
def plot_extinction(
    tag: str,
    burnin: Optional[int] = None,
    random: Optional[int] = None,
    wavel_range: Optional[Tuple[float, float]] = None,
    xlim: Optional[Tuple[float, float]] = None,
    ylim: Optional[Tuple[float, float]] = None,
    offset: Optional[Tuple[float, float]] = None,
    output: Optional[str] = "extinction.pdf",
) -> None:
    """
    Function to plot random samples of the extinction, either from
    fitting a size distribution of enstatite grains (``dust_radius``,
    ``dust_sigma``, and ``dust_ext``), or from fitting ISM extinction
    (``ism_ext`` and optionally ``ism_red``).

    Parameters
    ----------
    tag : str
        Database tag with the samples.
    burnin : int, None
        Number of burnin steps to exclude. All samples are used if the
        argument is set to ``None``. Only required after running MCMC
        with :func:`~species.analysis.fit_model.FitModel.run_mcmc`.
    random : int, None
        Number of randomly selected samples. All samples are used if
        the argument is set to ``None``.
    wavel_range : tuple(float, float), None
        Wavelength range (um) for the extinction. The default
        wavelength range (0.4, 10.) is used if the argument is
        set to ``None``.
    xlim : tuple(float, float), None
        Limits of the wavelength axis. The range is set automatically
        if the argument is set to ``None``.
    ylim : tuple(float, float)
        Limits of the extinction axis. The range is set automatically
        if the argument is set to ``None``.
    offset : tuple(float, float), None
        Offset of the x- and y-axis label. Default values are used
        if the argument is set to ``None``.
    output : str
        Output filename for the plot. The plot is shown in an
        interface window if the argument is set to ``None``.

    Returns
    -------
    NoneType
        None
    """

    if burnin is None:
        burnin = 0

    if wavel_range is None:
        wavel_range = (0.4, 10.0)

    # mpl.rcParams["font.serif"] = ["Bitstream Vera Serif"]
    mpl.rcParams["font.family"] = "serif"
    mpl.rcParams["mathtext.fontset"] = "dejavuserif"

    plt.rc("axes", edgecolor="black", linewidth=2.2)

    species_db = database.Database()
    box = species_db.get_samples(tag)

    samples = box.samples

    if samples.ndim == 2 and random is not None:
        ran_index = np.random.randint(samples.shape[0], size=random)
        samples = samples[
            ran_index,
        ]

    elif samples.ndim == 3:
        if burnin > samples.shape[1]:
            raise ValueError(
                f"The 'burnin' value is larger than the number of steps "
                f"({samples.shape[1]}) that are made by the walkers."
            )

        samples = samples[:, burnin:, :]

        ran_walker = np.random.randint(samples.shape[0], size=random)
        ran_step = np.random.randint(samples.shape[1], size=random)
        samples = samples[ran_walker, ran_step, :]

    plt.figure(1, figsize=(6, 3))
    gridsp = mpl.gridspec.GridSpec(1, 1)
    gridsp.update(wspace=0, hspace=0, left=0, right=1, bottom=0, top=1)

    ax = plt.subplot(gridsp[0, 0])

    ax.tick_params(
        axis="both",
        which="major",
        colors="black",
        labelcolor="black",
        direction="in",
        width=1,
        length=5,
        labelsize=12,
        top=True,
        bottom=True,
        left=True,
        right=True,
        labelbottom=True,
    )

    ax.tick_params(
        axis="both",
        which="minor",
        colors="black",
        labelcolor="black",
        direction="in",
        width=1,
        length=3,
        labelsize=12,
        top=True,
        bottom=True,
        left=True,
        right=True,
        labelbottom=True,
    )

    ax.set_xlabel("Wavelength (µm)", fontsize=12)
    ax.set_ylabel("Extinction (mag)", fontsize=12)

    if xlim is not None:
        ax.set_xlim(xlim[0], xlim[1])

    if ylim is not None:
        ax.set_ylim(ylim[0], ylim[1])

    if offset is not None:
        ax.get_xaxis().set_label_coords(0.5, offset[0])
        ax.get_yaxis().set_label_coords(offset[1], 0.5)

    else:
        ax.get_xaxis().set_label_coords(0.5, -0.22)
        ax.get_yaxis().set_label_coords(-0.09, 0.5)

    sample_wavel = np.linspace(wavel_range[0], wavel_range[1], 100)

    if (
        "lognorm_radius" in box.parameters
        and "lognorm_sigma" in box.parameters
        and "lognorm_ext" in box.parameters
    ):

        cross_optical, dust_radius, dust_sigma = dust_util.interp_lognorm([], [], None)

        log_r_index = box.parameters.index("lognorm_radius")
        sigma_index = box.parameters.index("lognorm_sigma")
        ext_index = box.parameters.index("lognorm_ext")

        log_r_g = samples[:, log_r_index]
        sigma_g = samples[:, sigma_index]
        dust_ext = samples[:, ext_index]

        database_path = dust_util.check_dust_database()

        with h5py.File(database_path, "r") as h5_file:
            cross_section = np.asarray(
                h5_file["dust/lognorm/mgsio3/crystalline/cross_section"]
            )
            wavelength = np.asarray(
                h5_file["dust/lognorm/mgsio3/crystalline/wavelength"]
            )

        cross_interp = RegularGridInterpolator(
            (wavelength, dust_radius, dust_sigma), cross_section
        )

        for i in range(samples.shape[0]):
            cross_tmp = cross_optical["Generic/Bessell.V"](
                sigma_g[i], 10.0 ** log_r_g[i]
            )

            n_grains = dust_ext[i] / cross_tmp / 2.5 / np.log10(np.exp(1.0))

            sample_cross = np.zeros(sample_wavel.shape)

            for j, item in enumerate(sample_wavel):
                sample_cross[j] = cross_interp((item, 10.0 ** log_r_g[i], sigma_g[i]))

            sample_ext = 2.5 * np.log10(np.exp(1.0)) * sample_cross * n_grains

            ax.plot(sample_wavel, sample_ext, ls="-", lw=0.5, color="black", alpha=0.5)

    elif (
        "powerlaw_max" in box.parameters
        and "powerlaw_exp" in box.parameters
        and "powerlaw_ext" in box.parameters
    ):

        cross_optical, dust_max, dust_exp = dust_util.interp_powerlaw([], [], None)

        r_max_index = box.parameters.index("powerlaw_max")
        exp_index = box.parameters.index("powerlaw_exp")
        ext_index = box.parameters.index("powerlaw_ext")

        r_max = samples[:, r_max_index]
        exponent = samples[:, exp_index]
        dust_ext = samples[:, ext_index]

        database_path = dust_util.check_dust_database()

        with h5py.File(database_path, "r") as h5_file:
            cross_section = np.asarray(
                h5_file["dust/powerlaw/mgsio3/crystalline/cross_section"]
            )
            wavelength = np.asarray(
                h5_file["dust/powerlaw/mgsio3/crystalline/wavelength"]
            )

        cross_interp = RegularGridInterpolator(
            (wavelength, dust_max, dust_exp), cross_section
        )

        for i in range(samples.shape[0]):
            cross_tmp = cross_optical["Generic/Bessell.V"](
                exponent[i], 10.0 ** r_max[i]
            )

            n_grains = dust_ext[i] / cross_tmp / 2.5 / np.log10(np.exp(1.0))

            sample_cross = np.zeros(sample_wavel.shape)

            for j, item in enumerate(sample_wavel):
                sample_cross[j] = cross_interp((item, 10.0 ** r_max[i], exponent[i]))

            sample_ext = 2.5 * np.log10(np.exp(1.0)) * sample_cross * n_grains

            ax.plot(sample_wavel, sample_ext, ls="-", lw=0.5, color="black", alpha=0.5)

    elif "ism_ext" in box.parameters:

        ext_index = box.parameters.index("ism_ext")
        ism_ext = samples[:, ext_index]

        if "ism_red" in box.parameters:
            red_index = box.parameters.index("ism_red")
            ism_red = samples[:, red_index]

        else:
            # Use default ISM redenning (R_V = 3.1) if ism_red was not fitted
            ism_red = np.full(samples.shape[0], 3.1)

        for i in range(samples.shape[0]):
            sample_ext = dust_util.ism_extinction(ism_ext[i], ism_red[i], sample_wavel)

            ax.plot(sample_wavel, sample_ext, ls="-", lw=0.5, color="black", alpha=0.5)

    else:
        raise ValueError("The SamplesBox does not contain extinction parameters.")

    if output is None:
        print("Plotting extinction...", end="", flush=True)
    else:
        print(f"Plotting extinction: {output}...", end="", flush=True)

    if output is None:
        plt.show()
    else:
        plt.savefig(output, bbox_inches="tight")

    plt.clf()
    plt.close()

    print(" [DONE]")<|MERGE_RESOLUTION|>--- conflicted
+++ resolved
@@ -527,8 +527,6 @@
             # (um) -> (nm)
             box.samples[:, param_index] *= 1e3
 
-<<<<<<< HEAD
-=======
     if output is None:
         print("Plotting the posterior...", end="", flush=True)
     else:
@@ -548,7 +546,6 @@
 
     # Add [C/H], [O/H], and C/O if free abundances were retrieved
 
->>>>>>> 5f2f3584
     if "H2O" in box.parameters or "H2O_HITEMP" in box.parameters:
         samples = np.column_stack((samples, c_h_ratio, o_h_ratio, c_o_ratio))
 
