--- conflicted
+++ resolved
@@ -3,10 +3,7 @@
 """
 
 import configparser
-<<<<<<< HEAD
 import json
-=======
->>>>>>> 70775cea
 import os
 import warnings
 
@@ -18,25 +15,15 @@
 import tqdm
 
 from astropy.io import fits
-<<<<<<< HEAD
 from scipy.integrate import simps
-=======
->>>>>>> 70775cea
 from typeguard import typechecked
 
 from species.analysis import photometry
-from species.core import box
-<<<<<<< HEAD
-from species.data import drift_phoenix, btnextgen, vega, irtf, spex, vlm_plx, leggett, \
-                         companions, filters, btsettl, btsettl_cifist, ames_dusty, \
-                         ames_cond, isochrones, petitcode, exo_rem, dust
-from species.read import read_filter, read_model, read_calibration, read_planck, read_radtrans
-=======
+from species.core import box, constants
 from species.data import ames_cond, ames_dusty, btnextgen, btsettl, btsettl_cifist, companions, \
                          drift_phoenix, dust, exo_rem, filters, irtf, isochrones, leggett, \
                          petitcode, spex, vega, vlm_plx
-from species.read import read_calibration, read_filter, read_model, read_planck
->>>>>>> 70775cea
+from species.read import read_calibration, read_filter, read_model, read_planck, read_radtrans
 from species.util import data_util, dust_util
 
 
