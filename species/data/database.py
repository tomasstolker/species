"""
Module with functionalities for reading and writing of data.
"""

import configparser
import json
import os
import warnings

from typing import Dict, List, Optional, Tuple, Union

import emcee
import h5py
import numpy as np
import tqdm

from astropy.io import fits
from scipy.integrate import simps
from typeguard import typechecked

from species.analysis import photometry
from species.core import box, constants
from species.data import ames_cond, ames_dusty, atmo, blackbody, btcond, btcond_feh, btnextgen, \
                         btsettl, btsettl_cifist, companions, drift_phoenix, dust, exo_rem, \
                         filters, irtf, isochrones, leggett, petitcode, spex, vega, vlm_plx, \
                         kesseli2017, morley2012, bonnefoy2014, allers2013
from species.read import read_calibration, read_filter, read_model, read_object, read_planck, \
                         read_radtrans
from species.util import data_util, dust_util, read_util, retrieval_util


class Database:
    """
    Class with reading and writing functionalities for the HDF5 database.
    """

    @typechecked
    def __init__(self) -> None:
        """
        Returns
        -------
        NoneType
            None
        """

        config_file = os.path.join(os.getcwd(), 'species_config.ini')

        config = configparser.ConfigParser()
        config.read_file(open(config_file))

        self.database = config['species']['database']
        self.input_path = config['species']['data_folder']

    @typechecked
    def list_content(self) -> None:
        """
        Returns
        -------
        NoneType
            None
        """

        print('Database content:')

        @typechecked
        def descend(h5_object: Union[h5py._hl.files.File,
                                     h5py._hl.group.Group,
                                     h5py._hl.dataset.Dataset],
                    seperator: str = '') -> None:
            """
            Function for descending into an HDF5 dataset and printing its content.

            Parameters
            ----------
            h5_object : h5py._hl.files.File, h5py._hl.group.Group, h5py._hl.dataset.Dataset
                The ``h5py`` object.
            separator : str
                Separator that is used between items.

            Returns
            -------
            NoneType
                None
            """

            if isinstance(h5_object, (h5py._hl.files.File, h5py._hl.group.Group)):
                for key in h5_object.keys():
                    print(seperator+'- '+key+': '+str(h5_object[key]))
                    descend(h5_object[key], seperator=seperator+'\t')

            elif isinstance(h5_object, h5py._hl.dataset.Dataset):
                for key in h5_object.attrs.keys():
                    print(seperator+'- '+key+': '+str(h5_object.attrs[key]))

        with h5py.File(self.database, 'r') as hdf_file:
            descend(hdf_file)

    @staticmethod
    @typechecked
    def list_companions() -> None:
        """
        Returns
        -------
        NoneType
            None
        """

        spec_data = companions.get_spec_data()

        for planet_name, planet_dict in companions.get_data().items():
            distance = planet_dict['distance']
            app_mag = planet_dict['app_mag']

            print(f'Object name = {planet_name}')
            print(f'Distance (pc) = {distance[0]} +/- {distance[1]}')

            for mag_name, mag_dict in app_mag.items():
                print(f'{mag_name} (mag) = {mag_dict[0]} +/- {mag_dict[1]}')

            if planet_name in spec_data:
                for key, value in spec_data[planet_name].items():
                    print(f'{key} spectrum from {value[3]}')

            print()

    @typechecked
    def delete_data(self,
                    dataset: str) -> None:
        """
        Function for deleting a dataset from the HDF5 database.

        Parameters
        ----------
        dataset : str
            Dataset path in the HDF5 database.

        Returns
        -------
        NoneType
            None
        """

        with h5py.File(self.database, 'a') as hdf_file:
            if dataset in hdf_file:
                print(f'Deleting data: {dataset}...', end='', flush=True)
                del hdf_file[dataset]
                print(' [DONE]')

            else:
                warnings.warn(f'The dataset {dataset} is not found in {self.database}.')

    @typechecked
    def add_companion(self,
                      name: Union[Optional[str], Optional[List[str]]] = None) -> None:
        """
        Function for adding the magnitudes and spectra of directly imaged planets and brown dwarfs
        from :class:`~species.data.companions.get_data` and
        :class:`~species.data.companions.get_comp_spec` to the database.

        Parameters
        ----------
        name : str, list(str), None
            Name or list with names of the directly imaged planets and brown dwarfs (e.g.
            ``'HR 8799 b'`` or ``['HR 8799 b', '51 Eri b', 'PZ Tel B']``). All the available
            companion data are added if set to ``None``.

        Returns
        -------
        NoneType
            None
        """

        if isinstance(name, str):
            name = list((name, ))

        data = companions.get_data()

        if name is None:
            name = data.keys()

        for item in name:
            spec_dict = companions.companion_spectra(self.input_path, item)

            self.add_object(object_name=item,
                            distance=data[item]['distance'],
                            app_mag=data[item]['app_mag'],
                            spectrum=spec_dict)

    @typechecked
    def add_dust(self) -> None:
        """
        Function for adding optical constants of MgSiO3 and Fe, and MgSiO3 cross sections for
        a log-normal and power-law size distribution to the database. The optical constants have
        been compiled by Mollière et al. (2019) for petitRADTRANS from the following sources:

        - MgSiO3, crystalline
            - Scott & Duley (1996), ApJS, 105, 401
            - Jäger et al. (1998), A&A, 339, 904

        - MgSiO3, amorphous
            - Jäger et al. (2003), A&A, 408, 193

        - Fe, crystalline
            - Henning & Stognienko (1996), A&A, 311, 291

        - Fe, amorphous
            - Pollack et al. (1994), ApJ, 421, 615

        Returns
        -------
        NoneType
            None
        """

        h5_file = h5py.File(self.database, 'a')

        if 'dust' in h5_file:
            del h5_file['dust']

        h5_file.create_group('dust')

        dust.add_optical_constants(self.input_path, h5_file)
        dust.add_cross_sections(self.input_path, h5_file)

        h5_file.close()

    @typechecked
    def add_filter(self,
                   filter_name: str,
                   filename: Optional[str] = None,
                   detector_type: str = 'photon') -> None:
        """
        Function for adding a filter profile to the database, either from the SVO Filter profile
        Service or from an input file. Additional filters that are automatically added are
        Magellan/VisAO.rp, Magellan/VisAO.ip, Magellan/VisAO.zp, Magellan/VisAO.Ys, ALMA/band6,
        and ALMA/band7.

        Parameters
        ----------
        filter_name : str
            Filter name from the SVO Filter Profile Service (e.g., 'Paranal/NACO.Lp') or a
            user-defined name if a ``filename`` is specified.
        filename : str
            Filename of the filter profile. The first column should contain the wavelength
            (um) and the second column the fractional transmission. The profile is downloaded from
            the SVO Filter Profile Service if the argument of ``filename`` is set to ``None``.
        detector_type : str
            The detector type ('photon' or 'energy'). The argument is only used if a ``filename``
            is provided. Otherwise, for filters that are fetched from the SVO website, the detector
            type is read from the SVO data. The detector type determines if a wavelength factor
            is included in the integral for the synthetic photometry.

        Returns
        -------
        NoneType
            None
        """

        print(f'Adding filter: {filter_name}...', end='', flush=True)

        filter_split = filter_name.split('/')

        h5_file = h5py.File(self.database, 'a')

        if f'filters/{filter_name}' in h5_file:
            del h5_file[f'filters/{filter_name}']

        if 'filters' not in h5_file:
            h5_file.create_group('filters')

        if f'filters/{filter_split[0]}' not in h5_file:
            h5_file.create_group(f'filters/{filter_split[0]}')

        if filename is not None:
            data = np.loadtxt(filename)
            wavelength = data[:, 0]
            transmission = data[:, 1]

        else:
            wavelength, transmission, detector_type = filters.download_filter(filter_name)

        wavel_new = [wavelength[0]]
        transm_new = [transmission[0]]

        for i in range(wavelength.size-1):
            if wavelength[i+1] > wavel_new[-1]:
                # Required for the issue with the Keck/NIRC2.J filter on SVO
                wavel_new.append(wavelength[i+1])
                transm_new.append(transmission[i+1])

        if wavelength is not None and transmission is not None:
            dset = h5_file.create_dataset(f'filters/{filter_name}',
                                          data=np.column_stack((wavel_new, transm_new)))

            dset.attrs['det_type'] = str(detector_type)

        h5_file.close()

        print(' [DONE]')

    @typechecked
    def add_isochrones(self,
                       filename: str,
                       tag: str,
                       model: str = 'baraffe') -> None:
        """
        Function for adding isochrone data to the database.

        Parameters
        ----------
        filename : str
            Filename with the isochrone data.
        tag : str
            Database tag name where the isochrone that will be stored.
        model : str
            Evolutionary model ('baraffe' or 'marleau'). For 'baraffe' models, the isochrone data
            can be downloaded from https://phoenix.ens-lyon.fr/Grids/. For 'marleau' models, the
            data can be requested from Gabriel Marleau.

        Returns
        -------
        NoneType
            None
        """

        h5_file = h5py.File(self.database, 'a')

        if 'isochrones' not in h5_file:
            h5_file.create_group('isochrones')

        if 'isochrones/'+tag in h5_file:
            del h5_file[f'isochrones/{tag}']

        if model[0:7] == 'baraffe':
            isochrones.add_baraffe(h5_file, tag, filename)

        elif model[0:7] == 'marleau':
            isochrones.add_marleau(h5_file, tag, filename)

        h5_file.close()

    @typechecked
    def add_model(self,
                  model: str,
                  wavel_range: Optional[Tuple[float, float]] = None,
                  spec_res: Optional[float] = None,
                  teff_range: Optional[Tuple[float, float]] = None,
                  data_folder: Optional[str] = None) -> None:
        """
        Method for adding a grid of model spectra to the database. All spectra have been resampled
        to a lower, constant spectral resolution (typically :math:`R = 5000`).

        Parameters
        ----------
        model : str
            Model name ('ames-cond', 'ames-dusty', 'atmo', 'bt-settl', 'bt-settl-cifist',
            'bt-nextgen', 'drift-phoenix', 'petitcode-cool-clear', 'petitcode-cool-cloudy',
            'petitcode-hot-clear', 'petitcode-hot-cloudy', 'exo-rem', 'blackbody', bt-cond',
            'bt-cond-feh, 'morley-2012').
        wavel_range : tuple(float, float), None
            Wavelength range (um) for adding a subset of the spectra. The full wavelength range
            is used if the argument is set to ``None``.
        spec_res : float, None
            Spectral resolution to which the spectra will be resampled. This parameter is optional
            since the spectra have already been resampled to a lower, constant resolution
            (typically :math:`R = 5000`). The argument is only used if ``wavel_range`` is not
            ``None``.
        teff_range : tuple(float, float), None
            Effective temperature range (K) for adding a subset of the model grid. The full
            parameter grid will be added if the argument is set to ``None``.
        data_folder : str, None
            DEPRECATED: Folder where the input data is located. This parameter is no longer in use
            since all model spectra are publicly available. The parameter will be removed in a
            future release.

        Returns
        -------
        NoneType
            None
        """

        if data_folder is not None:
            warnings.warn('The \'data_folder\' parameter has been deprecated since '
                          'all supported model spectra are publicly available. The'
                          'parameter will therefore be ignored and will cause an error '
                          'in a future release.')

        # proprietary = ['petitcode-hot-clear', 'petitcode-hot-cloudy']

        # if model in proprietary and data_folder is None:
        #     raise ValueError(f'The {model} model is not publicly available and needs to '
        #                      f'be imported by setting the \'data_folder\' parameter.')

        # if model in ['bt-nextgen'] and wavel_range is None:
        #     raise ValueError(f'The \'wavel_range\' should be set for the \'{model}\' models to '
        #                      f'resample the original spectra on a fixed wavelength grid.')

        # if model in ['bt-nextgen'] and spec_res is None:
        #     raise ValueError(f'The \'spec_res\' should be set for the \'{model}\' models to '
        #                      f'resample the original spectra on a fixed wavelength grid.')

        # if model == 'bt-nextgen' and teff_range is None:
        #     warnings.warn('The temperature range is not restricted with the \'teff_range\' '
        #                   'parameter. Therefore, adding the BT-Settl or BT-NextGen spectra '
        #                   'will be very slow.')

        h5_file = h5py.File(self.database, 'a')

        if 'models' not in h5_file:
            h5_file.create_group('models')

        if model == 'ames-cond':
            ames_cond.add_ames_cond(self.input_path,
                                    h5_file,
                                    wavel_range,
                                    teff_range,
                                    spec_res)

            data_util.add_missing(model, ['teff', 'logg'], h5_file)

        elif model == 'ames-dusty':
            ames_dusty.add_ames_dusty(self.input_path,
                                      h5_file,
                                      wavel_range,
                                      teff_range,
                                      spec_res)

            data_util.add_missing(model, ['teff', 'logg'], h5_file)

        elif model == 'atmo':
            atmo.add_atmo(self.input_path,
                          h5_file,
                          wavel_range,
                          teff_range,
                          spec_res)

            data_util.add_missing(model, ['teff', 'logg'], h5_file)

        elif model == 'blackbody':
            blackbody.add_blackbody(self.input_path,
                                    h5_file,
                                    wavel_range,
                                    teff_range,
                                    spec_res)

            data_util.add_missing(model, ['teff'], h5_file)

        elif model == 'bt-cond':
            btcond.add_btcond(self.input_path,
                              h5_file,
                              wavel_range,
                              teff_range,
                              spec_res)

            data_util.add_missing(model, ['teff', 'logg'], h5_file)

        elif model == 'bt-cond-feh':
            btcond_feh.add_btcond_feh(self.input_path,
                                      h5_file,
                                      wavel_range,
                                      teff_range,
                                      spec_res)

            data_util.add_missing(model, ['teff', 'logg', 'feh'], h5_file)

        elif model == 'bt-settl':
            btsettl.add_btsettl(self.input_path,
                                h5_file,
                                wavel_range,
                                teff_range,
                                spec_res)

            data_util.add_missing(model, ['teff', 'logg'], h5_file)

        elif model == 'bt-settl-cifist':
            btsettl_cifist.add_btsettl(self.input_path,
                                       h5_file,
                                       wavel_range,
                                       teff_range,
                                       spec_res)

            data_util.add_missing(model, ['teff', 'logg'], h5_file)

        elif model == 'bt-nextgen':
            btnextgen.add_btnextgen(self.input_path,
                                    h5_file,
                                    wavel_range,
                                    teff_range,
                                    spec_res)

            data_util.add_missing(model, ['teff', 'logg', 'feh'], h5_file)

        elif model == 'drift-phoenix':
            drift_phoenix.add_drift_phoenix(self.input_path,
                                            h5_file,
                                            wavel_range,
                                            teff_range,
                                            spec_res)

            data_util.add_missing(model, ['teff', 'logg', 'feh'], h5_file)

        elif model == 'morley-2012':
            morley2012.add_morley2012(self.input_path,
                                      h5_file,
                                      wavel_range,
                                      teff_range,
                                      spec_res)

            data_util.add_missing(model, ['teff', 'logg', 'fsed'], h5_file)

        elif model == 'petitcode-cool-clear':
            petitcode.add_petitcode_cool_clear(self.input_path,
                                               h5_file,
                                               wavel_range,
                                               teff_range,
                                               spec_res)

            data_util.add_missing(model, ['teff', 'logg', 'feh'], h5_file)

        elif model == 'petitcode-cool-cloudy':
            petitcode.add_petitcode_cool_cloudy(self.input_path,
                                                h5_file,
                                                wavel_range,
                                                teff_range,
                                                spec_res)

            data_util.add_missing(model, ['teff', 'logg', 'feh', 'fsed'], h5_file)

        elif model == 'petitcode-hot-clear':
            petitcode.add_petitcode_hot_clear(self.input_path,
                                              h5_file,
                                              wavel_range,
                                              teff_range,
                                              spec_res)

            data_util.add_missing(model, ['teff', 'logg', 'feh', 'co'], h5_file)

        elif model == 'petitcode-hot-cloudy':
            petitcode.add_petitcode_hot_cloudy(self.input_path,
                                               h5_file,
                                               wavel_range,
                                               teff_range,
                                               spec_res)

            data_util.add_missing(model, ['teff', 'logg', 'feh', 'co', 'fsed'], h5_file)

        elif model == 'exo-rem':
            exo_rem.add_exo_rem(self.input_path,
                                h5_file,
                                wavel_range,
                                teff_range,
                                spec_res)

            data_util.add_missing(model, ['teff', 'logg', 'feh', 'co'], h5_file)

        else:
            raise ValueError(f'The {model} atmospheric model is not available. Please choose from '
                             f'\'ames-cond\', \'ames-dusty\', \'atmo\', \'bt-settl\', '
                             f'\'bt-nextgen\', \'drift-phoexnix\', \'petitcode-cool-clear\', '
                             f'\'petitcode-cool-cloudy\', \'petitcode-hot-clear\', '
                             f'\'petitcode-hot-cloudy\', \'exo-rem\', \'bt-settl-cifist\', '
                             f'\'bt-cond\', \'bt-cond-feh\', \'blackbody\'.')

        h5_file.close()

    @typechecked
    def add_object(self,
                   object_name: str,
                   distance: Optional[Tuple[float, float]] = None,
                   app_mag: Optional[Dict[str,
                                          Union[Tuple[float, float],
                                                List[Tuple[float, float]]]]] = None,
                   flux_density: Optional[Dict[str, Tuple[float, float]]] = None,
                   spectrum: Optional[Dict[str,
                                           Tuple[str,
                                                 Optional[str],
                                                 Optional[float]]]] = None,
                   deredden: Union[Dict[str, float], float] = None) -> None:
        """
        Function for adding the photometric and/or spectroscopic data of an object to the database.

        Parameters
        ----------
        object_name: str
            Object name that will be used as label in the database.
        distance : tuple(float, float), None
            Distance and uncertainty (pc). Not stored if set to None.
        app_mag : dict, None
            Dictionary with the filter names, apparent magnitudes, and uncertainties. For example,
            ``{'Paranal/NACO.Lp': (15., 0.2), 'Paranal/NACO.Mp': (13., 0.3)}``. For the use of
            duplicate filter names, the magnitudes have to be provided in a list, for example
            ``{'Paranal/NACO.Lp': [(15., 0.2), (14.5, 0.5)], 'Paranal/NACO.Mp': (13., 0.3)}``.
            No photometric data is stored if set to ``None``.
        flux_density : dict, None
            Dictionary with filter names, flux densities (W m-2 um-1), and uncertainties
            (W m-1 um-1). For example, ``{'Paranal/NACO.Lp': (1e-15, 1e-16)}``. Currently,
            the use of duplicate filters is not implemented. The use of ``app_mag`` is preferred
            over ``flux_density`` because with ``flux_density`` only fluxes are stored while with
            ``app_mag`` both magnitudes and fluxes. However, ``flux_density`` can be used in case
            the magnitudes and/or filter profiles are not available. In that case, the fluxes can
            still be selected with ``inc_phot`` in :class:`~species.analysis.fit_model.FitModel`.
            The argument of ``flux_density`` is ignored if set to ``None``.
        spectrum : dict, None
            Dictionary with the spectrum, optional covariance matrix, and spectral resolution for
            each instrument. The input data can either have a FITS or ASCII format. The spectra
            should have 3 columns with wavelength (um), flux (W m-2 um-1), and uncertainty
            (W m-2 um-1). The covariance matrix should be 2D with the same number of wavelength
            points as the spectrum. For example, ``{'SPHERE': ('spectrum.dat', 'covariance.fits',
            50.)}``. No covariance data is stored if set to None, for example, ``{'SPHERE':
            ('spectrum.dat', None, 50.)}``. The ``spectrum`` parameter is ignored if set to None.
            For GRAVITY data, the same FITS file can be provided as spectrum and covariance matrix.
        deredden : dict, float, None
            Dictionary with ``spectrum`` and ``app_mag`` names that will de dereddened with the
            provided A_V. For example, ``deredden={'SPHERE': 1.5, 'Keck/NIRC2.J': 1.5}`` will
            deredden the provided spectrum named 'SPHERE' and the Keck/NIRC2 J-band photometry with
            a visual extinction of 1.5. For photometric fluxes, the filter-averaged extinction is
            used for the dereddening.

        Returns
        -------
        NoneType
            None
        """

        h5_file = h5py.File(self.database, 'a')

        if deredden is None:
            deredden = {}

        if app_mag is not None:
            if 'spectra/calibration/vega' not in h5_file:
                self.add_spectra('vega')

            for item in app_mag:
                if f'filters/{item}' not in h5_file:
                    self.add_filter(item)

        if flux_density is not None:
            if 'spectra/calibration/vega' not in h5_file:
                self.add_spectra('vega')

            for item in flux_density:
                if f'filters/{item}' not in h5_file:
                    self.add_filter(item)

        print(f'Adding object: {object_name}')

        if 'objects' not in h5_file:
            h5_file.create_group('objects')

        if f'objects/{object_name}' not in h5_file:
            h5_file.create_group(f'objects/{object_name}')

        if distance is not None:
            print(f'   - Distance (pc) = {distance[0]:.2f} +/- {distance[1]:.2f}')

            if f'objects/{object_name}/distance' in h5_file:
                del h5_file[f'objects/{object_name}/distance']

            h5_file.create_dataset(f'objects/{object_name}/distance',
                                   data=distance)  # (pc)

        flux = {}
        error = {}
        dered_phot = {}

        if app_mag is not None:
            for mag_item in app_mag:
                if isinstance(deredden, float) or mag_item in deredden:
                    read_filt = read_filter.ReadFilter(mag_item)
                    filter_profile = read_filt.get_filter()

                    if isinstance(deredden, float):
                        ext_mag = dust_util.ism_extinction(deredden, 3.1, filter_profile[:, 0])

                    else:
                        ext_mag = dust_util.ism_extinction(deredden[mag_item], 3.1,
                                                           filter_profile[:, 0])

                    synphot = photometry.SyntheticPhotometry(mag_item)

                    dered_phot[mag_item], _ = synphot.spectrum_to_flux(filter_profile[:, 0],
                                                                       10.**(0.4*ext_mag))

                else:
                    dered_phot[mag_item] = 1.

                if isinstance(app_mag[mag_item], tuple):

                    try:
                        synphot = photometry.SyntheticPhotometry(mag_item)

                        flux[mag_item], error[mag_item] = synphot.magnitude_to_flux(
                            app_mag[mag_item][0], app_mag[mag_item][1])

                        flux[mag_item] *= dered_phot[mag_item]

                    except KeyError:
                        warnings.warn(f'Filter \'{mag_item}\' is not available on the SVO Filter '
                                      f'Profile Service so a flux calibration can not be done. '
                                      f'Please add the filter manually with the \'add_filter\' '
                                      f'function. For now, only the \'{mag_item}\' magnitude of '
                                      f'\'{object_name}\' is stored.')

                        # Write NaNs if the filter is not available
                        flux[mag_item], error[mag_item] = np.nan, np.nan

                elif isinstance(app_mag[mag_item], list):
                    flux_list = []
                    error_list = []

                    for i, dupl_item in enumerate(app_mag[mag_item]):

                        try:
                            synphot = photometry.SyntheticPhotometry(mag_item)

                            flux_dupl, error_dupl = synphot.magnitude_to_flux(
                                dupl_item[0], dupl_item[1])

                            flux_dupl *= dered_phot[mag_item]

                        except KeyError:
                            warnings.warn(f'Filter \'{mag_item}\' is not available on the SVO '
                                          f'Filter Profile Service so a flux calibration can not '
                                          f'be done. Please add the filter manually with the '
                                          f'\'add_filter\' function. For now, only the '
                                          f'\'{mag_item}\' magnitude of \'{object_name}\' is '
                                          f'stored.')

                            # Write NaNs if the filter is not available
                            flux_dupl, error_dupl = np.nan, np.nan

                        flux_list.append(flux_dupl)
                        error_list.append(error_dupl)

                    flux[mag_item] = flux_list
                    error[mag_item] = error_list

                else:
                    raise ValueError('The values in the dictionary with magnitudes should be '
                                     'tuples or a list with tuples (in case duplicate filter '
                                     'names are required).')

            for mag_item in app_mag:
                if f'objects/{object_name}/{mag_item}' in h5_file:
                    del h5_file[f'objects/{object_name}/{mag_item}']

                if isinstance(app_mag[mag_item], tuple):
                    n_phot = 1

                    app_mag[mag_item] = (app_mag[mag_item][0] - 2.5*np.log10(dered_phot[mag_item]),
                                         app_mag[mag_item][1])

                    print(f'   - {mag_item}:')

                    print(f'      - Apparent magnitude = {app_mag[mag_item][0]:.2f} +/- '
                          f'{app_mag[mag_item][1]:.2f}')

                    print(f'      - Flux (W m-2 um-1) = {flux[mag_item]:.2e} +/- '
                          f'{error[mag_item]:.2e}')

                    if isinstance(deredden, float):
                        print(f'      - Dereddening A_V: {deredden}')

                    elif mag_item in deredden:
                        print(f'      - Dereddening A_V: {deredden[mag_item]}')

                    data = np.asarray([app_mag[mag_item][0],
                                       app_mag[mag_item][1],
                                       flux[mag_item],
                                       error[mag_item]])

                elif isinstance(app_mag[mag_item], list):
                    n_phot = len(app_mag[mag_item])
                    print(f'   - {mag_item} ({n_phot} values):')

                    mag_list = []
                    mag_err_list = []

                    for i, dupl_item in enumerate(app_mag[mag_item]):
                        dered_mag = app_mag[mag_item][i][0] - 2.5*np.log10(dered_phot[mag_item])
                        app_mag_item = (dered_mag, app_mag[mag_item][i][1])

                        print(f'      - Apparent magnitude = {app_mag_item[0]:.2f} +/- '
                              f'{app_mag_item[1]:.2f}')

                        print(f'      - Flux (W m-2 um-1) = {flux[mag_item][i]:.2e} +/- '
                              f'{error[mag_item][i]:.2e}')

                        mag_list.append(app_mag_item[0])
                        mag_err_list.append(app_mag_item[1])

                        if isinstance(deredden, float):
                            print(f'      - Dereddening A_V: {deredden}')

                        elif mag_item in deredden:
                            print(f'      - Dereddening A_V: {deredden[mag_item]}')

                    data = np.asarray([mag_list,
                                       mag_err_list,
                                       flux[mag_item],
                                       error[mag_item]])

                # (mag), (mag), (W m-2 um-1), (W m-2 um-1)
                dset = h5_file.create_dataset(f'objects/{object_name}/{mag_item}',
                                              data=data)

                dset.attrs['n_phot'] = n_phot

        if flux_density is not None:
            for flux_item in flux_density:
                if isinstance(deredden, float) or flux_item in deredden:
                    warnings.warn(f'The deredden parameter is not supported by flux_density. '
                                  f'Please use app_mag instead and/or open an issue on Github. '
                                  f'Ignoring the dereddening of {flux_item}.')

                if f'objects/{object_name}/{flux_item}' in h5_file:
                    del h5_file[f'objects/{object_name}/{flux_item}']

                if isinstance(flux_density[flux_item], tuple):
                    print(f'   - {flux_item}:')

                    print(f'      - Flux (W m-2 um-1) = {flux_density[flux_item][0]:.2e} +/- '
                          f'{flux_density[flux_item][1]:.2e}')

                    data = np.asarray([np.nan,
                                       np.nan,
                                       flux_density[flux_item][0],
                                       flux_density[flux_item][1]])

                    # None, None, (W m-2 um-1), (W m-2 um-1)
                    dset = h5_file.create_dataset(f'objects/{object_name}/{flux_item}',
                                                  data=data)

                    dset.attrs['n_phot'] = 1

        if spectrum is not None:
            read_spec = {}
            read_cov = {}

            if f'objects/{object_name}/spectrum' in h5_file:
                del h5_file[f'objects/{object_name}/spectrum']

            # Read spectra

            for key, value in spectrum.items():
                if value[0].endswith('.fits') or value[0].endswith('.fit'):
                    with fits.open(value[0]) as hdulist:
                        if 'INSTRU' in hdulist[0].header and \
                                hdulist[0].header['INSTRU'] == 'GRAVITY':
                            # Read data from a FITS file with the GRAVITY format
                            print('   - GRAVITY spectrum:')

                            gravity_object = hdulist[0].header['OBJECT']
                            print(f'      - Object: {gravity_object}')

                            wavelength = hdulist[1].data['WAVELENGTH']  # (um)
                            flux = hdulist[1].data['FLUX']  # (W m-2 um-1)
                            covariance = hdulist[1].data['COVARIANCE']  # (W m-2 um-1)^2
                            error = np.sqrt(np.diag(covariance))  # (W m-2 um-1)

                            read_spec[key] = np.column_stack([wavelength, flux, error])

                        else:
                            # Otherwise try to read a 2D dataset with 3 columns
                            print('   - Spectrum:')

                            for i, hdu_item in enumerate(hdulist):
                                data = np.asarray(hdu_item.data)

                                if data.ndim == 2 and 3 in data.shape and key not in read_spec:
                                    read_spec[key] = data

                            if key not in read_spec:
                                raise ValueError(f'The spectrum data from {value[0]} can not be '
                                                 f'read. The data format should be 2D with 3 '
                                                 f'columns.')

                else:
                    try:
                        data = np.loadtxt(value[0])
                    except UnicodeDecodeError:
                        raise ValueError(f'The spectrum data from {value[0]} can not be read. '
                                         f'Please provide a FITS or ASCII file.')

                    if data.ndim != 2 or 3 not in data.shape:
                        raise ValueError(f'The spectrum data from {value[0]} can not be read. The '
                                         f'data format should be 2D with 3 columns.')

                    print('   - Spectrum:')
                    read_spec[key] = data

                if isinstance(deredden, float):
                    ext_mag = dust_util.ism_extinction(deredden, 3.1, read_spec[key][:, 0])
                    read_spec[key][:, 1] *= 10.**(0.4*ext_mag)

                elif key in deredden:
                    ext_mag = dust_util.ism_extinction(deredden[key], 3.1, read_spec[key][:, 0])
                    read_spec[key][:, 1] *= 10.**(0.4*ext_mag)

                wavelength = read_spec[key][:, 0]
                flux = read_spec[key][:, 1]
                error = read_spec[key][:, 2]

                print(f'      - Database tag: {key}')
                print(f'      - Filename: {value[0]}')
                print(f'      - Data shape: {read_spec[key].shape}')
                print(f'      - Wavelength range (um): {wavelength[0]:.2f} - {wavelength[-1]:.2f}')
                print(f'      - Mean flux (W m-2 um-1): {np.nanmean(flux):.2e}')
                print(f'      - Mean error (W m-2 um-1): {np.nanmean(error):.2e}')

                if isinstance(deredden, float):
                    print(f'      - Dereddening A_V: {deredden}')

                elif key in deredden:
                    print(f'      - Dereddening A_V: {deredden[key]}')

            # Read covariance matrix

            for key, value in spectrum.items():
                if value[1] is None:
                    read_cov[key] = None

                elif value[1].endswith('.fits') or value[1].endswith('.fit'):
                    with fits.open(value[1]) as hdulist:
                        if 'INSTRU' in hdulist[0].header and \
                                hdulist[0].header['INSTRU'] == 'GRAVITY':
                            # Read data from a FITS file with the GRAVITY format
                            print('   - GRAVITY covariance matrix:')

                            gravity_object = hdulist[0].header['OBJECT']
                            print(f'      - Object: {gravity_object}')

                            read_cov[key] = hdulist[1].data['COVARIANCE']  # (W m-2 um-1)^2

                        else:
                            # Otherwise try to read a square, 2D dataset
                            print('   - Covariance matrix:')

                            for i, hdu_item in enumerate(hdulist):
                                data = np.asarray(hdu_item.data)

                                corr_warn = f'The matrix from {value[1]} contains ' \
                                            f'ones along the diagonal. Converting this ' \
                                            f'correlation matrix into a covariance matrix.'

                                if data.ndim == 2 and data.shape[0] == data.shape[1]:
                                    if key not in read_cov:
                                        if data.shape[0] == read_spec[key].shape[0]:
                                            if np.all(np.diag(data) == 1.):
                                                warnings.warn(corr_warn)

                                                read_cov[key] = data_util.correlation_to_covariance(
                                                    data, read_spec[key][:, 2])

                                            else:
                                                read_cov[key] = data

                            if key not in read_cov:
                                raise ValueError(f'The covariance matrix from {value[1]} can not '
                                                 f'be read. The data format should be 2D with the '
                                                 f'same number of wavelength points as the '
                                                 f'spectrum.')

                else:
                    try:
                        data = np.loadtxt(value[1])
                    except UnicodeDecodeError:
                        raise ValueError(f'The covariance matrix from {value[1]} can not be read. '
                                         f'Please provide a FITS or ASCII file.')

                    if data.ndim != 2 or 3 not in data.shape:
                        raise ValueError(f'The covariance matrix from {value[1]} can not be read. '
                                         f'The data format should be 2D with the same number of '
                                         f'wavelength points as the spectrum.')

                    print('   - Covariance matrix:')

                    if np.all(np.diag(data) == 1.):
                        warnings.warn(f'The matrix from {value[1]} contains ones on '
                                      f'the diagonal. Converting this correlation matrix into a '
                                      f'covariance matrix.')

                        read_cov[key] = data_util.correlation_to_covariance(
                            data, read_spec[key][:, 2])

                    else:
                        read_cov[key] = data

                if read_cov[key] is not None:
                    print(f'      - Database tag: {key}')
                    print(f'      - Filename: {value[1]}')
                    print(f'      - Data shape: {read_cov[key].shape}')

            print('   - Spectral resolution:')

            for key, value in spectrum.items():

                h5_file.create_dataset(f'objects/{object_name}/spectrum/{key}/spectrum',
                                       data=read_spec[key])

                if read_cov[key] is not None:
                    h5_file.create_dataset(f'objects/{object_name}/spectrum/{key}/covariance',
                                           data=read_cov[key])

                    h5_file.create_dataset(f'objects/{object_name}/spectrum/{key}/inv_covariance',
                                           data=np.linalg.inv(read_cov[key]))

                dset = h5_file[f'objects/{object_name}/spectrum/{key}']

                if value[2] is None:
                    print(f'      - {key}: None')
                    dset.attrs['specres'] = 0.

                else:
                    print(f'      - {key}: {value[2]:.1f}')
                    dset.attrs['specres'] = value[2]

        h5_file.close()

    @typechecked
    def add_photometry(self,
                       phot_library: str) -> None:
        """
        Parameters
        ----------
        phot_library : str
            Photometric library ('vlm-plx' or 'leggett').

        Returns
        -------
        NoneType
            None
        """

        h5_file = h5py.File(self.database, 'a')

        if 'photometry' not in h5_file:
            h5_file.create_group('photometry')

        if 'photometry/'+phot_library in h5_file:
            del h5_file['photometry/'+phot_library]

        if phot_library[0:7] == 'vlm-plx':
            vlm_plx.add_vlm_plx(self.input_path, h5_file)

        elif phot_library[0:7] == 'leggett':
            leggett.add_leggett(self.input_path, h5_file)

        h5_file.close()

    @typechecked
    def add_calibration(self,
                        tag: str,
                        filename: Optional[str] = None,
                        data: Optional[np.ndarray] = None,
                        units: Optional[Dict[str, str]] = None,
                        scaling: Optional[Tuple[float, float]] = None) -> None:
        """
        Function for adding a calibration spectrum to the database.

        Parameters
        ----------
        tag : str
            Tag name in the database.
        filename : str, None
            Filename with the calibration spectrum. The first column should contain the wavelength
            (um), the second column the flux density (W m-2 um-1), and the third column
            the error (W m-2 um-1). The ``data`` argument is used if set to ``None``.
        data : np.ndarray, None
            Spectrum stored as 3D array with shape ``(n_wavelength, 3)``. The first column should
            contain the wavelength (um), the second column the flux density (W m-2 um-1),
            and the third column the error (W m-2 um-1). The ``filename`` argument is used if set
            to ``None``.
        units : dict, None
            Dictionary with the wavelength and flux units, e.g. ``{'wavelength': 'angstrom',
            'flux': 'w m-2'}``. The default units (um and W m-2 um-1) are used if set to ``None``.
        scaling : tuple(float, float), None
            Scaling for the wavelength and flux as ``(scaling_wavelength, scaling_flux)``. Not used
            if set to ``None``.

        Returns
        -------
        NoneType
            None
        """

        if filename is None and data is None:
            raise ValueError('Either the \'filename\' or \'data\' argument should be provided.')

        if scaling is None:
            scaling = (1., 1.)

        h5_file = h5py.File(self.database, 'a')

        if 'spectra/calibration' not in h5_file:
            h5_file.create_group('spectra/calibration')

        if 'spectra/calibration/'+tag in h5_file:
            del h5_file['spectra/calibration/'+tag]

        if filename is not None:
            data = np.loadtxt(filename)

        if units is None:
            wavelength = scaling[0]*data[:, 0]  # (um)
            flux = scaling[1]*data[:, 1]  # (W m-2 um-1)

        else:
            if units['wavelength'] == 'um':
                wavelength = scaling[0]*data[:, 0]  # (um)

            elif units['wavelength'] == 'angstrom':
                wavelength = scaling[0]*data[:, 0]*1e-4  # (um)

            if units['flux'] == 'w m-2 um-1':
                flux = scaling[1]*data[:, 1]  # (W m-2 um-1)

            elif units['flux'] == 'w m-2':
                if units['wavelength'] == 'um':
                    flux = scaling[1]*data[:, 1]/wavelength  # (W m-2 um-1)

        if data.shape[1] == 3:
            if units is None:
                error = scaling[1]*data[:, 2]  # (W m-2 um-1)

            else:
                if units['flux'] == 'w m-2 um-1':
                    error = scaling[1]*data[:, 2]  # (W m-2 um-1)

                elif units['flux'] == 'w m-2':
                    if units['wavelength'] == 'um':
                        error = scaling[1]*data[:, 2]/wavelength  # (W m-2 um-1)

        else:
            error = np.repeat(0., wavelength.size)

        print(f'Adding calibration spectrum: {tag}...', end='', flush=True)

        h5_file.create_dataset(f'spectra/calibration/{tag}',
                               data=np.vstack((wavelength, flux, error)))

        h5_file.close()

        print(' [DONE]')

    @typechecked
    def add_spectrum(self,
                     spec_library: str,
                     sptypes: Optional[List[str]] = None) -> None:
        """
        DEPRECATION: This method is deprecated and will be removed in a future release. Please use
        the :meth:`~species.data.database.Database.add_spectra` method instead.

        Parameters
        ----------
        spec_library : str
            Spectral library ('irtf', 'spex', 'kesseli+2017', 'bonnefoy+2014', 'allers+2013').
        sptypes : list(str)
            Spectral types ('F', 'G', 'K', 'M', 'L', 'T'). Currently only implemented for 'irtf'.

        Returns
        -------
        NoneType
            None
        """

        warnings.warn('This method is deprecated and will be removed in a future release. Please '
                      'use the add_spectra method instead.')

        h5_file = h5py.File(self.database, 'a')

        if 'spectra' not in h5_file:
            h5_file.create_group('spectra')

        if 'spectra/'+spec_library in h5_file:
            del h5_file['spectra/'+spec_library]

        if spec_library[0:5] == 'vega':
            vega.add_vega(self.input_path, h5_file)

        elif spec_library[0:5] == 'irtf':
            irtf.add_irtf(self.input_path, h5_file, sptypes)

        elif spec_library[0:5] == 'spex':
            spex.add_spex(self.input_path, h5_file)

        elif spec_library[0:12] == 'kesseli+2017':
            kesseli2017.add_kesseli2017(self.input_path, h5_file)

        elif spec_library[0:13] == 'bonnefoy+2014':
            bonnefoy2014.add_bonnefoy2014(self.input_path, h5_file)

        elif spec_library[0:11] == 'allers+2013':
            allers2013.add_allers2013(self.input_path, h5_file)

        h5_file.close()

    @typechecked
    def add_spectra(self,
                    spec_library: str,
                    sptypes: Optional[List[str]] = None) -> None:
        """
        Parameters
        ----------
        spec_library : str
            Spectral library ('irtf', 'spex', 'kesseli+2017', 'bonnefoy+2014', 'allers+2013').
        sptypes : list(str)
            Spectral types ('F', 'G', 'K', 'M', 'L', 'T'). Currently only implemented for 'irtf'.

        Returns
        -------
        NoneType
            None
        """

        h5_file = h5py.File(self.database, 'a')

        if 'spectra' not in h5_file:
            h5_file.create_group('spectra')

        if 'spectra/'+spec_library in h5_file:
            del h5_file['spectra/'+spec_library]

        if spec_library[0:5] == 'vega':
            vega.add_vega(self.input_path, h5_file)

        elif spec_library[0:5] == 'irtf':
            irtf.add_irtf(self.input_path, h5_file, sptypes)

        elif spec_library[0:5] == 'spex':
            spex.add_spex(self.input_path, h5_file)

        elif spec_library[0:12] == 'kesseli+2017':
            kesseli2017.add_kesseli2017(self.input_path, h5_file)

        elif spec_library[0:13] == 'bonnefoy+2014':
            bonnefoy2014.add_bonnefoy2014(self.input_path, h5_file)

        elif spec_library[0:11] == 'allers+2013':
            allers2013.add_allers2013(self.input_path, h5_file)

        h5_file.close()

    @typechecked
    def add_samples(self,
                    sampler: str,
                    samples: np.ndarray,
                    ln_prob: np.ndarray,
                    ln_evidence: Optional[Tuple[float, float]],
                    mean_accept: Optional[float],
                    spectrum: Tuple[str, str],
                    tag: str,
                    modelpar: List[str],
                    distance: Optional[float],
                    spec_labels: Optional[List[str]]):
        """
        Parameters
        ----------
        sampler : str
            Sampler ('emcee', 'multinest', or 'ultranest').
        samples : np.ndarray
            Samples of the posterior.
        ln_prob : np.ndarray
            Log posterior for each sample.
        ln_evidence : tuple(float, float)
            Log evidence and uncertainty. Set to ``None`` when ``sampler`` is 'emcee'.
        mean_accept : float, None
            Mean acceptance fraction. Set to ``None`` when ``sampler`` is 'multinest' or
            'ultranest'.
        spectrum : tuple(str, str)
            Tuple with the spectrum type ('model' or 'calibration') and spectrum name (e.g.
            'drift-phoenix').
        tag : str
            Database tag.
        modelpar : list(str)
            List with the model parameter names.
        distance : float, None
            Distance to the object (pc). Not used if set to ``None``.
        spec_labels : list(str), None
            List with the spectrum labels that are used for fitting an additional scaling
            parameter. Not used if set to ``None``.

        Returns
        -------
        NoneType
            None
        """

        if spec_labels is None:
            spec_labels = []

        h5_file = h5py.File(self.database, 'a')

        if 'results' not in h5_file:
            h5_file.create_group('results')

        if 'results/fit' not in h5_file:
            h5_file.create_group('results/fit')

        if f'results/fit/{tag}' in h5_file:
            del h5_file[f'results/fit/{tag}']

        dset = h5_file.create_dataset(f'results/fit/{tag}/samples', data=samples)
        h5_file.create_dataset(f'results/fit/{tag}/ln_prob', data=ln_prob)

        dset.attrs['type'] = str(spectrum[0])
        dset.attrs['spectrum'] = str(spectrum[1])
        dset.attrs['n_param'] = int(len(modelpar))
        dset.attrs['sampler'] = str(sampler)

        if mean_accept is not None:
            dset.attrs['mean_accept'] = float(mean_accept)
            print(f'Mean acceptance fraction: {mean_accept:.3f}')

        if distance is not None:
            dset.attrs['distance'] = float(distance)

        if ln_evidence is not None:
            dset.attrs['ln_evidence'] = ln_evidence

        count_scaling = 0

        for i, item in enumerate(modelpar):
            dset.attrs[f'parameter{i}'] = str(item)

            if item in spec_labels:
                dset.attrs[f'scaling{count_scaling}'] = str(item)
                count_scaling += 1

        dset.attrs['n_scaling'] = int(count_scaling)

        try:
            int_auto = emcee.autocorr.integrated_time(samples)
            print(f'Integrated autocorrelation time = {int_auto}')

        except emcee.autocorr.AutocorrError:
            int_auto = None

            print('The chain is shorter than 50 times the integrated autocorrelation time. '
                  '[WARNING]')

        if int_auto is not None:
            for i, item in enumerate(int_auto):
                dset.attrs[f'autocorrelation{i}'] = float(item)

        h5_file.close()

    @typechecked
    def get_probable_sample(self,
                            tag: str,
                            burnin: Optional[int] = None) -> Dict[str, float]:
        """
        Function for extracting the sample parameters with the highest posterior probability.

        Parameters
        ----------
        tag : str
            Database tag with the posterior results.
        burnin : int, None
            Number of burnin steps. No burnin is removed if set to ``None``.

        Returns
        -------
        dict
            Parameters and values for the sample with the maximum posterior probability.
        """

        if burnin is None:
            burnin = 0

        h5_file = h5py.File(self.database, 'r')
        dset = h5_file[f'results/fit/{tag}/samples']

        samples = np.asarray(dset)
        ln_prob = np.asarray(h5_file[f'results/fit/{tag}/ln_prob'])

        if 'n_param' in dset.attrs:
            n_param = dset.attrs['n_param']
        elif 'nparam' in dset.attrs:
            n_param = dset.attrs['nparam']

        if samples.ndim == 3:
            if burnin > samples.shape[1]:
                raise ValueError(f'The \'burnin\' value is larger than the number of steps '
                                 f'({samples.shape[1]}) that are made by the walkers.')

            samples = samples[:, burnin:, :]
            ln_prob = ln_prob[:, burnin:]

            samples = np.reshape(samples, (-1, n_param))
            ln_prob = np.reshape(ln_prob, -1)

        index_max = np.unravel_index(ln_prob.argmax(), ln_prob.shape)

        # max_prob = ln_prob[index_max]
        max_sample = samples[index_max]

        prob_sample = {}

        for i in range(n_param):
            par_key = dset.attrs[f'parameter{i}']
            par_value = max_sample[i]

            prob_sample[par_key] = par_value

        if 'distance' in dset.attrs:
            prob_sample['distance'] = dset.attrs['distance']

        if 'pt_smooth' in dset.attrs:
            prob_sample['pt_smooth'] = dset.attrs['pt_smooth']

        h5_file.close()

        return prob_sample

    @typechecked
    def get_median_sample(self,
                          tag: str,
                          burnin: Optional[int] = None) -> Dict[str, float]:
        """
        Function for extracting the median parameter values from the posterior samples.

        Parameters
        ----------
        tag : str
            Database tag with the posterior results.
        burnin : int, None
            Number of burnin steps. No burnin is removed if set to ``None``.

        Returns
        -------
        dict
            Parameters and values for the sample with the maximum posterior probability.
        """

        if burnin is None:
            burnin = 0

        with h5py.File(self.database, 'r') as h5_file:
            dset = h5_file[f'results/fit/{tag}/samples']

            if 'n_param' in dset.attrs:
                n_param = dset.attrs['n_param']
            elif 'nparam' in dset.attrs:
                n_param = dset.attrs['nparam']

            samples = np.asarray(dset)

            # samples = samples[samples[:, 2] > 100., ]

            if samples.ndim == 3:
                if burnin > samples.shape[1]:
                    raise ValueError(f'The \'burnin\' value is larger than the number of steps '
                                     f'({samples.shape[1]}) that are made by the walkers.')

                if burnin is not None:
                    samples = samples[:, burnin:, :]

                samples = np.reshape(samples, (-1, n_param))

            median_sample = {}

            for i in range(n_param):
                par_key = dset.attrs[f'parameter{i}']
                par_value = np.median(samples[:, i])
                median_sample[par_key] = par_value

            if 'distance' in dset.attrs:
                median_sample['distance'] = dset.attrs['distance']

            if 'pt_smooth' in dset.attrs:
                median_sample['pt_smooth'] = dset.attrs['pt_smooth']

        return median_sample

    @typechecked
    def get_compare_sample(self,
                           tag: str) -> Dict[str, float]:
        """
        Function for extracting the sample parameters with the highest posterior probability.

        Parameters
        ----------
        tag : str
            Database tag where the results from
            :meth:`~species.analysis.compare_spectra.CompareSpectra.compare_model` are stored.

        Returns
        -------
        dict
            Dictionary with the best-fit parameters.
        """

        with h5py.File(self.database, 'a') as h5_file:
            dset = h5_file[f'results/comparison/{tag}/goodness_of_fit']

            n_param = dset.attrs['n_param']
            n_spec_name = dset.attrs['n_spec_name']
            n_scale_spec = dset.attrs['n_scale_spec']

            model_param = {}

            for i in range(n_param):
                model_param[dset.attrs[f'parameter{i}']] = dset.attrs[f'best_param{i}']

            model_param['distance'] = dset.attrs['distance']
            model_param['radius'] = dset.attrs['radius']

            for i in range(n_scale_spec):
                scale_spec = dset.attrs[f'scale_spec{i}']
                model_param[f'scaling_{scale_spec}'] = dset.attrs[f'scaling_{scale_spec}']

        return model_param

    @typechecked
    def get_mcmc_spectra(self,
                         tag: str,
                         random: int,
                         burnin: Optional[int] = None,
                         wavel_range: Optional[Union[Tuple[float, float], str]] = None,
                         spec_res: Optional[float] = None,
                         wavel_resample: Optional[np.ndarray] = None) -> Union[
                             List[box.ModelBox], List[box.SpectrumBox]]:
        """
        Function for drawing random spectra from the sampled posterior distributions.

        Parameters
        ----------
        tag : str
            Database tag with the posterior samples.
        random : int
            Number of random samples.
        burnin : int, None
            Number of burnin steps. No burnin is removed if set to ``None``. Not required when
            using nested sampling.
        wavel_range : tuple(float, float), str, None
            Wavelength range (um) or filter name. Full spectrum is used if set to ``None``.
        spec_res : float, None
            Spectral resolution that is used for the smoothing with a Gaussian kernel. No smoothing
            is applied if the argument set to ``None``.
        wavel_resample : np.ndarray, None
            Wavelength points (um) to which the model spectrum will be resampled. The resampling is
            applied after the optional smoothing to the resolution of ``spec_res``.

        Returns
        -------
        list(species.core.box.ModelBox)
            List with ``ModelBox`` objects.
        """

        if burnin is None:
            burnin = 0

        h5_file = h5py.File(self.database, 'r')
        dset = h5_file[f'results/fit/{tag}/samples']

        spectrum_type = dset.attrs['type']
        spectrum_name = dset.attrs['spectrum']

        if 'n_param' in dset.attrs:
            n_param = dset.attrs['n_param']
        elif 'nparam' in dset.attrs:
            n_param = dset.attrs['nparam']

        if 'n_scaling' in dset.attrs:
            n_scaling = dset.attrs['n_scaling']
        elif 'nscaling' in dset.attrs:
            n_scaling = dset.attrs['nscaling']
        else:
            n_scaling = 0

        if 'n_error' in dset.attrs:
            n_error = dset.attrs['n_error']
        else:
            n_error = 0

        ignore_param = []

        for i in range(n_scaling):
            ignore_param.append(dset.attrs[f'scaling{i}'])

        for i in range(n_error):
            ignore_param.append(dset.attrs[f'error{i}'])

        for i in range(n_param):
            if dset.attrs[f'parameter{i}'][:9] == 'corr_len_':
                ignore_param.append(dset.attrs[f'parameter{i}'])

            elif dset.attrs[f'parameter{i}'][:9] == 'corr_amp_':
                ignore_param.append(dset.attrs[f'parameter{i}'])

        if spec_res is not None and spectrum_type == 'calibration':
            warnings.warn('Smoothing of the spectral resolution is not implemented for calibration '
                          'spectra.')

        if 'distance' in dset.attrs:
            distance = dset.attrs['distance']
        else:
            distance = None

        samples = np.asarray(dset)

        # samples = samples[samples[:, 2] > 100., ]

        if samples.ndim == 2:
            ran_index = np.random.randint(samples.shape[0], size=random)
            samples = samples[ran_index, ]

        elif samples.ndim == 3:
            if burnin > samples.shape[1]:
                raise ValueError(f'The \'burnin\' value is larger than the number of steps '
                                 f'({samples.shape[1]}) that are made by the walkers.')

            samples = samples[:, burnin:, :]

            ran_walker = np.random.randint(samples.shape[0], size=random)
            ran_step = np.random.randint(samples.shape[1], size=random)
            samples = samples[ran_walker, ran_step, :]

        param = []
        for i in range(n_param):
            param.append(dset.attrs[f'parameter{i}'])

        if spectrum_type == 'model':
            if spectrum_name == 'planck':
                readmodel = read_planck.ReadPlanck(wavel_range)

            elif spectrum_name == 'powerlaw':
                pass

            else:
                readmodel = read_model.ReadModel(spectrum_name, wavel_range=wavel_range)

        elif spectrum_type == 'calibration':
            readcalib = read_calibration.ReadCalibration(spectrum_name, filter_name=None)

        boxes = []

        for i in tqdm.tqdm(range(samples.shape[0]), desc='Getting MCMC spectra'):
            model_param = {}
            for j in range(samples.shape[1]):
                if param[j] not in ignore_param:
                    model_param[param[j]] = samples[i, j]

            if distance:
                model_param['distance'] = distance

            if spectrum_type == 'model':
                if spectrum_name == 'planck':
                    specbox = readmodel.get_spectrum(model_param,
                                                     spec_res,
                                                     smooth=True,
                                                     wavel_resample=wavel_resample)

                elif spectrum_name == 'powerlaw':
                    if wavel_resample is not None:
                        warnings.warn('The \'wavel_resample\' parameter is not support by the '
                                      '\'powerlaw\' model so the argument will be ignored.')

                    specbox = read_util.powerlaw_spectrum(wavel_range, model_param)

                else:
                    specbox = readmodel.get_model(model_param,
                                                  spec_res=spec_res,
                                                  wavel_resample=wavel_resample,
                                                  smooth=True)

            elif spectrum_type == 'calibration':
                specbox = readcalib.get_spectrum(model_param)

            boxes.append(specbox)

        h5_file.close()

        return boxes

    @typechecked
    def get_mcmc_photometry(self,
                            tag: str,
                            filter_name: str,
                            burnin: Optional[int] = None,
                            phot_type: str = 'magnitude') -> np.ndarray:
        """
        Function for calculating synthetic magnitudes or fluxes from the posterior samples.

        Parameters
        ----------
        tag : str
            Database tag with the posterior samples.
        filter_name : str
            Filter name for which the synthetic photometry will be computed.
        burnin : int, None
            Number of burnin steps. No burnin is removed if set to ``None``. Not required when
            using nested sampling.
        phot_type : str
            Photometry type ('magnitude' or 'flux').

        Returns
        -------
        np.ndarray
            Synthetic magnitudes or fluxes (W m-2 um-1).
        """

        if phot_type not in ['magnitude', 'flux']:
            raise ValueError('The argument of \'phot_type\' is not recognized and should be '
                             'set to \'magnitude\' or \'flux\'.')

        if burnin is None:
            burnin = 0

        h5_file = h5py.File(self.database, 'r')
        dset = h5_file[f'results/fit/{tag}/samples']

        if 'n_param' in dset.attrs:
            n_param = dset.attrs['n_param']
        elif 'nparam' in dset.attrs:
            n_param = dset.attrs['nparam']

        spectrum_type = dset.attrs['type']
        spectrum_name = dset.attrs['spectrum']

        if 'distance' in dset.attrs:
            distance = dset.attrs['distance']
        else:
            distance = None

        samples = np.asarray(dset)

        if samples.ndim == 3:
            if burnin > samples.shape[1]:
                raise ValueError(f'The \'burnin\' value is larger than the number of steps '
                                 f'({samples.shape[1]}) that are made by the walkers.')

            samples = samples[:, burnin:, :]
            samples = samples.reshape((samples.shape[0]*samples.shape[1], n_param))

        param = []
        for i in range(n_param):
            param.append(dset.attrs[f'parameter{i}'])

        h5_file.close()

        if spectrum_type == 'model':
            if spectrum_name == 'powerlaw':
                synphot = photometry.SyntheticPhotometry(filter_name)
                synphot.zero_point()  # Set the wavel_range attribute

            else:
                readmodel = read_model.ReadModel(spectrum_name, filter_name=filter_name)

        elif spectrum_type == 'calibration':
            readcalib = read_calibration.ReadCalibration(spectrum_name, filter_name=filter_name)

        mcmc_phot = np.zeros((samples.shape[0]))

        for i in tqdm.tqdm(range(samples.shape[0]), desc='Getting MCMC photometry'):
            model_param = {}

            for j in range(n_param):
                model_param[param[j]] = samples[i, j]

            if distance is not None:
                model_param['distance'] = distance

            if spectrum_type == 'model':
                if spectrum_name == 'powerlaw':
                    pl_box = read_util.powerlaw_spectrum(synphot.wavel_range, model_param)

                    if phot_type == 'magnitude':
                        app_mag, _ = synphot.spectrum_to_magnitude(pl_box.wavelength, pl_box.flux)
                        mcmc_phot[i] = app_mag[0]

                    elif phot_type == 'flux':
                        mcmc_phot[i], _ = synphot.spectrum_to_flux(pl_box.wavelength, pl_box.flux)

                else:
                    if phot_type == 'magnitude':
                        mcmc_phot[i], _ = readmodel.get_magnitude(model_param)

                    elif phot_type == 'flux':
                        mcmc_phot[i], _ = readmodel.get_flux(model_param)

            elif spectrum_type == 'calibration':
                if phot_type == 'magnitude':
                    app_mag, _ = readcalib.get_magnitude(model_param=model_param, distance=None)
                    mcmc_phot[i] = app_mag[0]

                elif phot_type == 'flux':
                    mcmc_phot[i], _ = readcalib.get_flux(model_param=model_param)

        return mcmc_phot

    @typechecked
    def get_object(self,
                   object_name: str,
                   inc_phot: Union[bool, List[str]] = True,
                   inc_spec: Union[bool, List[str]] = True) -> box.ObjectBox:
        """
        Function for extracting the photometric and/or spectroscopic data of an object from the
        database. The spectroscopic data contains optionally the covariance matrix and its inverse.

        Parameters
        ----------
        object_name : str
            Object name in the database.
        inc_phot : bool, list(str)
            Include photometric data. If a boolean, either all (``True``) or none (``False``) of
            the data are selected. If a list, a subset of filter names (as stored in the database)
            can be provided.
        inc_spec : bool, list(str)
            Include spectroscopic data. If a boolean, either all (``True``) or none (``False``) of
            the data are selected. If a list, a subset of spectrum names (as stored in the database
            with :func:`~species.data.database.Database.add_object`) can be provided.

        Returns
        -------
        species.core.box.ObjectBox
            Box with the object's data.
        """

        print(f'Getting object: {object_name}...', end='', flush=True)

        h5_file = h5py.File(self.database, 'r')
        dset = h5_file[f'objects/{object_name}']

        distance = np.asarray(dset['distance'])

        if inc_phot:

            magnitude = {}
            flux = {}
            mean_wavel = {}

            for observatory in dset.keys():
                if observatory not in ['distance', 'spectrum']:
                    for filter_name in dset[observatory]:
                        name = f'{observatory}/{filter_name}'

                        if isinstance(inc_phot, bool) or name in inc_phot:
                            magnitude[name] = dset[name][0:2]
                            flux[name] = dset[name][2:4]

                            filter_trans = read_filter.ReadFilter(name)
                            mean_wavel[name] = filter_trans.mean_wavelength()

            phot_filters = list(magnitude.keys())

        else:

            magnitude = None
            flux = None
            phot_filters = None
            mean_wavel = None

        if inc_spec and f'objects/{object_name}/spectrum' in h5_file:
            spectrum = {}

            for item in h5_file[f'objects/{object_name}/spectrum']:
                data_group = f'objects/{object_name}/spectrum/{item}'

                if isinstance(inc_spec, bool) or item in inc_spec:

                    if f'{data_group}/covariance' not in h5_file:
                        spectrum[item] = (np.asarray(h5_file[f'{data_group}/spectrum']),
                                          None,
                                          None,
                                          h5_file[f'{data_group}'].attrs['specres'])

                    else:
                        spectrum[item] = (np.asarray(h5_file[f'{data_group}/spectrum']),
                                          np.asarray(h5_file[f'{data_group}/covariance']),
                                          np.asarray(h5_file[f'{data_group}/inv_covariance']),
                                          h5_file[f'{data_group}'].attrs['specres'])

        else:
            spectrum = None

        h5_file.close()

        print(' [DONE]')

        return box.create_box('object',
                              name=object_name,
                              filters=phot_filters,
                              mean_wavel=mean_wavel,
                              magnitude=magnitude,
                              flux=flux,
                              distance=distance,
                              spectrum=spectrum)

    @typechecked
    def get_samples(self,
                    tag: str,
                    burnin: Optional[int] = None,
                    random: Optional[int] = None,
                    json_file: Optional[str] = None) -> box.SamplesBox:
        """
        Parameters
        ----------
        tag: str
            Database tag with the samples.
        burnin : int, None
            Number of burnin samples to exclude. All samples are selected if set to ``None``.
            The parameter is only required for samples obtained with ``emcee`` and is therefore
            not used for samples obtained with ``MultiNest`` or ``UltraNest``.
        random : int, None
            Number of random samples to select. All samples (with the burnin excluded) are
            selected if set to ``None``.
        json_file : str, None
            JSON file to store the posterior samples. The data will not be written if the argument
            is set to ``None``.

        Returns
        -------
        species.core.box.SamplesBox
            Box with the posterior samples.
        """

        if burnin is None:
            burnin = 0

        h5_file = h5py.File(self.database, 'r')
        dset = h5_file[f'results/fit/{tag}/samples']
        ln_prob = np.asarray(h5_file[f'results/fit/{tag}/ln_prob'])

        attributes = {}
        for item in dset.attrs:
            attributes[item] = dset.attrs[item]

        spectrum = dset.attrs['spectrum']

        if 'n_param' in dset.attrs:
            n_param = dset.attrs['n_param']
        elif 'nparam' in dset.attrs:
            n_param = dset.attrs['nparam']

        if 'ln_evidence' in dset.attrs:
            # Use if condition for backward compatibility
            ln_evidence = dset.attrs['ln_evidence']
        else:
            ln_evidence = None

        samples = np.asarray(dset)

        if samples.ndim == 3:
            if burnin > samples.shape[1]:
                raise ValueError(f'The \'burnin\' value is larger than the number of steps '
                                 f'({samples.shape[1]}) that are made by the walkers.')

            samples = samples[:, burnin:, :]

            if random is not None:
                ran_walker = np.random.randint(samples.shape[0], size=random)
                ran_step = np.random.randint(samples.shape[1], size=random)
                samples = samples[ran_walker, ran_step, :]

        elif samples.ndim == 2 and random is not None:
            indices = np.random.randint(samples.shape[0], size=random)
            samples = samples[indices, :]

        param = []
        for i in range(n_param):
            param.append(dset.attrs[f'parameter{i}'])

        h5_file.close()

        if samples.ndim == 3:
            prob_sample = self.get_probable_sample(tag, burnin)
        else:
            prob_sample = None

        median_sample = self.get_median_sample(tag, burnin)

        if json_file is not None:
            samples_dict = {}

            for i, item in enumerate(param):
                samples_dict[item] = list(samples[:, i])

            with open(json_file, 'w') as out_file:
                json.dump(samples_dict, out_file, indent=4)

        return box.create_box('samples',
                              spectrum=spectrum,
                              parameters=param,
                              samples=samples,
                              ln_prob=ln_prob,
                              ln_evidence=ln_evidence,
                              prob_sample=prob_sample,
                              median_sample=median_sample,
                              attributes=attributes)

    @typechecked
    def get_pt_profiles(self,
                        tag: str,
                        random: Optional[int] = None,
                        out_file: Optional[str] = None) -> Tuple[np.ndarray, np.ndarray]:
        """
        Method for returning the pressure-temperature profiles from the atmospheric retrieval
        with ``petitRADTRANS``. The data can also be optionally stored to an output file.

        Parameters
        ----------
        tag: str
            Database tag with the posterior samples from the atmospheric retrieval with
            :class:`~species.analysis.retrieval.AtmosphericRetrieval`.
        random : int, None
            Number of random samples that will be used for the P-T profiles. All samples
            will be selected if set to ``None``.
        out_file : str, None
            Output file to store the P-T profiles. The data will be stored in a FITS file if the
            argument of ``out_file`` ends with `.fits`. Otherwise, the data will be written to a
            text file. The data has two dimensions with the first column containing the pressures
            (bar) and the remaining columns the temperature profiles (K). The data will not be
            written to a file if the argument is set to ``None``.

        Returns
        -------
        np.ndarray
            Array (1D) with the pressures (bar).
        np.ndarray
            Array (2D) with the temperature profiles (K). The shape of the array is
            (n_pressures, n_samples).
        """

        h5_file = h5py.File(self.database, 'r')
        dset = h5_file[f'results/fit/{tag}/samples']

        spectrum = dset.attrs['spectrum']
        pt_profile = dset.attrs['pt_profile']

        if spectrum != 'petitradtrans':
            raise ValueError(f'The model spectrum of the posterior samples is \'{spectrum}\' '
                             f'instead of \'petitradtrans\'. Extracting P-T profiles is '
                             f'therefore not possible.')

        if 'n_param' in dset.attrs:
            n_param = dset.attrs['n_param']
        elif 'nparam' in dset.attrs:
            n_param = dset.attrs['nparam']

        samples = np.asarray(dset)

        if random is None:
            n_profiles = samples.shape[0]

        else:
            n_profiles = random

            indices = np.random.randint(samples.shape[0], size=random)
            samples = samples[indices, :]

        param_index = {}
        for i in range(n_param):
            param_index[dset.attrs[f'parameter{i}']] = i

        h5_file.close()

        press = np.logspace(-6, 3, 180)  # (bar)

        temp = np.zeros((press.shape[0], n_profiles))

        desc = f'Extracting the P-T profiles of {tag}'

        for i in tqdm.tqdm(range(samples.shape[0]), desc=desc):
            item = samples[i, :]

            if pt_profile == 'molliere':
                three_temp = np.array([item[param_index['t1']],
                                       item[param_index['t2']],
                                       item[param_index['t3']]])

                temp[:, i], _, _ = retrieval_util.pt_ret_model(
                    three_temp, 10.**item[param_index['log_delta']], item[param_index['alpha']],
                    item[param_index['tint']], press, item[param_index['metallicity']],
                    item[param_index['c_o_ratio']])

            elif pt_profile == 'mod-molliere':
                temp[:, i], _, _ = retrieval_util.pt_ret_model(
                    None, 10.**item[param_index['log_delta']], item[param_index['alpha']],
                    item[param_index['tint']], press, item[param_index['metallicity']],
                    item[param_index['c_o_ratio']])

            elif pt_profile in ['free', 'monotonic']:
                if 'pt_smooth' in param_index:
                    pt_smooth = item[param_index['pt_smooth']]
                else:
                    pt_smooth = 0.

                knot_press = np.logspace(np.log10(press[0]), np.log10(press[-1]), 15)

                knot_temp = []
                for j in range(15):
                    knot_temp.append(item[param_index[f't{i}']])

                knot_temp = np.asarray(knot_temp)

                temp[:, j] = retrieval_util.pt_spline_interp(
                    knot_press, knot_temp, press, pt_smooth)

        if out_file is not None:
            data = np.hstack([press[..., np.newaxis], temp])

            if out_file.endswith('.fits'):
                fits.writeto(out_file, data, overwrite=True)

            else:
                np.savetxt(out_file, data, header='Pressure (bar) - Temperature (K)')

        return press, temp

    @typechecked
    def add_empirical(self,
                      tag: str,
                      names: List[str],
                      sptypes: List[str],
                      goodness_of_fit: List[float],
                      flux_scaling: List[np.ndarray],
                      av_ext: List[float],
                      rad_vel: List[float],
                      object_name: str,
                      spec_name: List[str],
                      spec_library: str) -> None:
        """
        Parameters
        ----------
        tag : str
            Database tag where the results will be stored.
        names : list(str)
            Array with the names of the empirical spectra.
        sptypes : list(str)
            Array with the spectral types of ``names``.
        goodness_of_fit : list(float)
            Array with the goodness-of-fit values.
        flux_scaling : list(np.ndarray)
            List with arrays with the best-fit scaling values to match the library spectra with
            the data. The size of each array is equal to the number of spectra that are provided
            as argument of ``spec_name``.
        av_ext : list(float)
            Array with the visual extinction :math:`A_V`.
        rad_vel : list(float)
            Array with the radial velocities (km s-1).
        object_name : str
            Object name as stored in the database with
            :func:`~species.data.database.Database.add_object` or
            :func:`~species.data.database.Database.add_companion`.
        spec_name : list(str)
            List with spectrum names that are stored at the object data of ``object_name``.
        spec_library : str
            Name of the spectral library that was used for the empirical comparison.
        Returns
        -------
        NoneType
            None
        """

        with h5py.File(self.database, 'a') as h5_file:

            if 'results' not in h5_file:
                h5_file.create_group('results')

            if 'results/empirical' not in h5_file:
                h5_file.create_group('results/empirical')

            if f'results/empirical/{tag}' in h5_file:
                del h5_file[f'results/empirical/{tag}']

            dtype = h5py.special_dtype(vlen=str)

            dset = h5_file.create_dataset(f'results/empirical/{tag}/names',
                                          (np.size(names), ), dtype=dtype)

            dset[...] = names

            dset.attrs['object_name'] = str(object_name)
            dset.attrs['spec_library'] = str(spec_library)
            dset.attrs['n_spec_name'] = len(spec_name)

            for i, item in enumerate(spec_name):
                dset.attrs[f'spec_name{i}'] = item

            dset = h5_file.create_dataset(f'results/empirical/{tag}/sptypes',
                                          (np.size(sptypes), ), dtype=dtype)

            dset[...] = sptypes

            h5_file.create_dataset(f'results/empirical/{tag}/goodness_of_fit', data=goodness_of_fit)
            h5_file.create_dataset(f'results/empirical/{tag}/flux_scaling', data=flux_scaling)
            h5_file.create_dataset(f'results/empirical/{tag}/av_ext', data=av_ext)
            h5_file.create_dataset(f'results/empirical/{tag}/rad_vel', data=rad_vel)

    @typechecked
    def add_comparison(self,
                       tag: str,
                       goodness_of_fit: np.ndarray,
                       flux_scaling: np.ndarray,
                       model_param: List[str],
                       coord_points: List[np.ndarray],
                       object_name: str,
                       spec_name: List[str],
                       model: str,
                       scale_spec: List[str],
                       extra_scaling: Optional[np.ndarray]) -> None:
        """
        Parameters
        ----------
        tag : str
            Database tag where the results will be stored.
        goodness_of_fit : np.ndarray
            Array with the goodness-of-fit values.
        flux_scaling : np.ndarray
            Array with the best-fit scaling values to match the model spectra with the data.
        model_param : list(str)
            List with the names of the model parameters.
        coord_points : list(np.ndarray)
            List with 1D arrays of the model grid points, in the same order as ``model_param``.
        object_name : str
            Object name as stored in the database with
            :func:`~species.data.database.Database.add_object` or
            :func:`~species.data.database.Database.add_companion`.
        spec_name : list(str)
            List with spectrum names that are stored at the object data of ``object_name``.
        model : str
            Atmospheric model grid that is used for the comparison.
<<<<<<< HEAD
=======
        scale_spec : list(str)
            List with spectrum names to which an additional scaling has been applied.
        extra_scaling : np.ndarray. None
            Array with extra scalings that have been applied to the spectra of ``scale_spec``.
            The argument can be set to ``None`` if no extra scalings have been applied.

>>>>>>> 92557001
        Returns
        -------
        NoneType
            None
        """

        read_obj = read_object.ReadObject(object_name)
        distance = read_obj.get_distance()[0]  # (pc)

        with h5py.File(self.database, 'a') as h5_file:

            if 'results' not in h5_file:
                h5_file.create_group('results')

            if 'results/comparison' not in h5_file:
                h5_file.create_group('results/comparison')

            if f'results/comparison/{tag}' in h5_file:
                del h5_file[f'results/comparison/{tag}']

            dset = h5_file.create_dataset(f'results/comparison/{tag}/goodness_of_fit',
                                          data=goodness_of_fit)

            dset.attrs['object_name'] = str(object_name)
            dset.attrs['model'] = str(model)
            dset.attrs['n_param'] = len(model_param)
            dset.attrs['n_spec_name'] = len(spec_name)
            dset.attrs['n_scale_spec'] = len(scale_spec)
            dset.attrs['distance'] = distance

            for i, item in enumerate(model_param):
                dset.attrs[f'parameter{i}'] = item

            for i, item in enumerate(spec_name):
                dset.attrs[f'spec_name{i}'] = item

            for i, item in enumerate(scale_spec):
                dset.attrs[f'scale_spec{i}'] = item

            h5_file.create_dataset(f'results/comparison/{tag}/flux_scaling', data=flux_scaling)

            if len(scale_spec) > 0:
                h5_file.create_dataset(
                    f'results/comparison/{tag}/extra_scaling', data=extra_scaling)

            for i, item in enumerate(coord_points):
                h5_file.create_dataset(f'results/comparison/{tag}/coord_points{i}', data=item)

            # Indices of the best-fit model
            best_index = np.unravel_index(goodness_of_fit.argmin(), goodness_of_fit.shape)
            dset.attrs['best_fit'] = goodness_of_fit[best_index]

            print('Best-fit parameters:')
            print(f'   - Goodness-of-fit = {goodness_of_fit[best_index]:.2e}')

            for i, item in enumerate(model_param):
                best_param = coord_points[i][best_index[i]]
                dset.attrs[f'best_param{i}'] = best_param
                print(f'   - {item} = {best_param}')

            scaling = flux_scaling[best_index[0], best_index[1], best_index[2]]

            radius = np.sqrt(scaling * (distance*constants.PARSEC)**2)  # (m)
            radius /= constants.R_JUP  # (Rjup)

            dset.attrs['radius'] = radius
            print(f'   - Radius (Rjup) = {radius:.2f}')

            dset.attrs['scaling'] = scaling
            print(f'   - Scaling = {scaling:.2e}')

<<<<<<< HEAD
                dset.attrs[f'scaling_{item}'] = scaling
                print(f'   - {item} scaling = {scaling:.2e}')

    def add_retrieval(self,
                      tag: str,
                      output_folder: str,
                      inc_teff: bool = False) -> None:
        """
        Function for adding the output data from the atmospheric retrieval with
        :class:`~species.analysis.retrieval.AtmosphericRetrieval` to the database.

        Parameters
        ----------
        tag : str
            Database tag to store the posterior samples.
        output_folder : str
            Output folder that was used for the output files by ``MultiNest``.
        inc_teff : bool
            Calculate Teff for each sample by integrating the model spectrum from 0.5 to 50 um.
            The Teff samples are added to the array with samples that are stored in the database.
            The computation time for adding Teff will be long because the spectra need to be
            calculated and integrated for all samples.

        Returns
        -------
        NoneType
            None
        """

        print('Storing samples in the database...', end='', flush=True)

        json_filename = os.path.join(output_folder, 'params.json')

        with open(json_filename) as json_file:
            parameters = json.load(json_file)

        radtrans_filename = os.path.join(output_folder, 'radtrans.json')

        with open(radtrans_filename) as json_file:
            radtrans = json.load(json_file)

        samples = np.loadtxt(os.path.join(output_folder, 'post_equal_weights.dat'))

        with h5py.File(self.database, 'a') as h5_file:

            if 'results' not in h5_file:
                h5_file.create_group('results')

            if 'results/fit' not in h5_file:
                h5_file.create_group('results/fit')

            if f'results/fit/{tag}' in h5_file:
                del h5_file[f'results/fit/{tag}']

            # Store the ln-likelihood
            h5_file.create_dataset(f'results/fit/{tag}/ln_prob', data=samples[:, -1])

            # Remove the column with the log-likelihood value
            samples = samples[:, :-1]

            if samples.shape[1] != len(parameters):
                raise ValueError('The number of parameters is not equal to the parameter size '
                                 'of the samples array.')

            dset = h5_file.create_dataset(f'results/fit/{tag}/samples', data=samples)

            dset.attrs['type'] = 'model'
            dset.attrs['spectrum'] = 'petitradtrans'
            dset.attrs['n_param'] = len(parameters)
            dset.attrs['distance'] = radtrans['distance']

            count_scale = 0
            count_error = 0

            for i, item in enumerate(parameters):
                dset.attrs[f'parameter{i}'] = item

            for i, item in enumerate(parameters):
                if item[0:6] == 'scaling_':
                    dset.attrs[f'scaling{count_scale}'] = item
                    count_scale += 1

            for i, item in enumerate(parameters):
                if item[0:6] == 'error_':
                    dset.attrs[f'error{count_error}'] = item
                    count_error += 1

            dset.attrs['n_scaling'] = count_scale
            dset.attrs['n_error'] = count_error

            for i, item in enumerate(radtrans['line_species']):
                dset.attrs[f'line_species{i}'] = item

            for i, item in enumerate(radtrans['cloud_species']):
                dset.attrs[f'cloud_species{i}'] = item

            dset.attrs['n_line_species'] = len(radtrans['line_species'])
            dset.attrs['n_cloud_species'] = len(radtrans['cloud_species'])

            dset.attrs['scattering'] = radtrans['scattering']
            dset.attrs['pt_profile'] = radtrans['pt_profile']
            dset.attrs['chemistry'] = radtrans['chemistry']
            dset.attrs['wavel_min'] = radtrans['wavel_range'][0]
            dset.attrs['wavel_max'] = radtrans['wavel_range'][1]

            if radtrans['quenching'] is None:
                dset.attrs['quenching'] = 'None'
            else:
                dset.attrs['quenching'] = radtrans['quenching']

            if 'pt_smooth' in radtrans:
                dset.attrs['pt_smooth'] = radtrans['pt_smooth']

        print(' [DONE]')

        rt_object = None

        for i, cloud_item in enumerate(radtrans['cloud_species']):
            if f'{cloud_item[:-6].lower()}_tau' in parameters:
                pressure = np.logspace(-6, 3, 180)
                cloud_mass = np.zeros(samples.shape[0])

                if rt_object is None:
                    print('Importing petitRADTRANS...', end='', flush=True)
                    from petitRADTRANS.radtrans import Radtrans
                    print(' [DONE]')

                    print('Importing chemistry module...', end='', flush=True)
                    from poor_mans_nonequ_chem_FeH.poor_mans_nonequ_chem.poor_mans_nonequ_chem \
                        import interpol_abundances
                    print(' [DONE]')

                    rt_object = Radtrans(line_species=radtrans['line_species'],
                                         rayleigh_species=['H2', 'He'],
                                         cloud_species=radtrans['cloud_species'].copy(),
                                         continuum_opacities=['H2-H2', 'H2-He'],
                                         wlen_bords_micron=radtrans['wavel_range'],
                                         mode='c-k',
                                         test_ck_shuffle_comp=radtrans['scattering'],
                                         do_scat_emis=radtrans['scattering'])

                    if radtrans['pressure_grid'] == 'standard':
                        rt_object.setup_opa_structure(pressure)

                    elif radtrans['pressure_grid'] == 'smaller':
                        rt_object.setup_opa_structure(pressure[::3])

                    elif radtrans['pressure_grid'] == 'clouds':
                        rt_object.setup_opa_structure(pressure[::24])

                desc = f'Calculating mass fractions of {cloud_item[:-6]}'

                for j in tqdm.tqdm(range(samples.shape[0]), desc=desc):
                    sample_dict = retrieval_util.list_to_dict(parameters, samples[j, ])

                    if radtrans['pt_profile'] == 'molliere':
                        upper_temp = np.array([sample_dict['t1'],
                                               sample_dict['t2'],
                                               sample_dict['t3']])

                        temp, _, _ = retrieval_util.pt_ret_model(
                            upper_temp, 10.**sample_dict['log_delta'], sample_dict['alpha'],
                            sample_dict['tint'], pressure, sample_dict['metallicity'],
                            sample_dict['c_o_ratio'])

                    elif radtrans['pt_profile'] == 'free' or radtrans['pt_profile'] == 'monotonic':
                        knot_press = np.logspace(np.log10(pressure[0]), np.log10(pressure[-1]), 15)

                        knot_temp = []
                        for k in range(15):
                            knot_temp.append(sample_dict[f't{k}'])

                        knot_temp = np.asarray(knot_temp)

                        pt_smooth = sample_dict.get('pt_smooth', radtrans['pt_smooth'])

                        temp = retrieval_util.pt_spline_interp(
                            knot_press, knot_temp, pressure, pt_smooth=pt_smooth)

                    # Set the quenching pressure (bar)

                    if 'log_p_quench' in parameters:
                        quench_press = 10.**sample_dict['log_p_quench']
                    else:
                        quench_press = None

                    abund_in = interpol_abundances(np.full(pressure.shape[0],
                                                           sample_dict['c_o_ratio']),
                                                   np.full(pressure.shape[0],
                                                           sample_dict['metallicity']),
                                                   temp,
                                                   pressure,
                                                   Pquench_carbon=quench_press)

                    # Calculate the scaled mass fraction of the clouds

                    cloud_mass[j] = retrieval_util.scale_cloud_abund(
                        sample_dict, rt_object, pressure, temp, abund_in['MMW'], 'equilibrium',
                        abund_in, cloud_item[:-3], sample_dict[f'{cloud_item[:-6].lower()}_tau'],
                        pressure_grid=radtrans['pressure_grid'])

                db_tag = f'results/fit/{tag}/samples'

                with h5py.File(self.database, 'a') as h5_file:
                    dset_attrs = h5_file[db_tag].attrs

                    samples = np.asarray(h5_file[db_tag])
                    samples = np.append(samples, cloud_mass[..., np.newaxis], axis=1)

                    del h5_file[db_tag]
                    dset = h5_file.create_dataset(db_tag, data=samples)

                    for attr_item in dset_attrs:
                        dset.attrs[attr_item] = dset_attrs[attr_item]

                    n_param = dset_attrs['n_param'] + 1

                    dset.attrs['n_param'] = n_param
                    dset.attrs[f'parameter{n_param-1}'] = f'{cloud_item[:-6].lower()}_fraction'

        if radtrans['quenching'] == 'diffusion':
            p_quench = np.zeros(samples.shape[0])

            desc = 'Calculating quenching pressures'

            for i in tqdm.tqdm(range(samples.shape[0]), desc=desc):
                # Convert list of parameters and samples into dictionary
                sample_dict = retrieval_util.list_to_dict(parameters, samples[i, ])

                # Recalculate the P-T profile from the sampled parameters

                pressure = np.logspace(-6, 3, 180)  # (bar)

                if radtrans['pt_profile'] == 'molliere':
                    upper_temp = np.array([sample_dict['t1'],
                                           sample_dict['t2'],
                                           sample_dict['t3']])

                    temp, _, _ = retrieval_util.pt_ret_model(
                        upper_temp, 10.**sample_dict['log_delta'], sample_dict['alpha'],
                        sample_dict['tint'], pressure, sample_dict['metallicity'],
                        sample_dict['c_o_ratio'])

                elif radtrans['pt_profile'] == 'free' or radtrans['pt_profile'] == 'monotonic':
                    knot_press = np.logspace(np.log10(pressure[0]), np.log10(pressure[-1]), 15)

                    knot_temp = []
                    for k in range(15):
                        knot_temp.append(sample_dict[f't{k}'])

                    knot_temp = np.asarray(knot_temp)

                    if 'pt_smooth' in sample_dict:
                        pt_smooth = sample_dict['pt_smooth']
                    else:
                        pt_smooth = radtrans['pt_smooth']

                    temp = retrieval_util.pt_spline_interp(
                        knot_press, knot_temp, pressure, pt_smooth=pt_smooth)

                # Calculate the quenching pressure

                p_quench[i] = retrieval_util.quench_pressure(
                    pressure, temp, sample_dict['metallicity'],
                    sample_dict['c_o_ratio'], sample_dict['logg'],
                    sample_dict['log_kzz'])

            db_tag = f'results/fit/{tag}/samples'

            with h5py.File(self.database, 'a') as h5_file:
                dset_attrs = h5_file[db_tag].attrs

                samples = np.asarray(h5_file[db_tag])
                samples = np.append(samples, np.log10(p_quench[..., np.newaxis]), axis=1)

                del h5_file[db_tag]
                dset = h5_file.create_dataset(db_tag, data=samples)

                for item in dset_attrs:
                    dset.attrs[item] = dset_attrs[item]

                n_param = dset_attrs['n_param'] + 1

                dset.attrs['n_param'] = n_param
                dset.attrs[f'parameter{n_param-1}'] = 'log_p_quench'

        if inc_teff:
            print('Calculating Teff from the posterior samples... ')

            boxes, _ = self.get_retrieval_spectra(tag=tag,
                                                  random=None,
                                                  wavel_range=(0.5, 50.),
                                                  spec_res=100.)

            teff = np.zeros(len(boxes))

            for i, box_item in enumerate(boxes):
                sample_distance = box_item.parameters['distance']*constants.PARSEC
                sample_radius = box_item.parameters['radius']*constants.R_JUP

                # Scaling for the flux back to the planet surface
                sample_scale = (sample_distance/sample_radius)**2

                # Blackbody flux: sigma * Teff^4
                flux_int = simps(sample_scale*box_item.flux, box_item.wavelength)
                teff[i] = (flux_int/constants.SIGMA_SB)**0.25

            db_tag = f'results/fit/{tag}/samples'

            with h5py.File(self.database, 'a') as h5_file:
                dset_attrs = h5_file[db_tag].attrs

                samples = np.asarray(h5_file[db_tag])
                samples = np.append(samples, teff[..., np.newaxis], axis=1)

                del h5_file[db_tag]
                dset = h5_file.create_dataset(db_tag, data=samples)

                for item in dset_attrs:
                    dset.attrs[item] = dset_attrs[item]

                n_param = dset_attrs['n_param'] + 1

                dset.attrs['n_param'] = n_param
                dset.attrs[f'parameter{n_param-1}'] = 'teff'

    @staticmethod
    @typechecked
    def get_retrieval_spectra(tag: str,
                              random: Optional[int],
                              wavel_range: Union[Tuple[float, float], str] = None,
                              spec_res: Optional[float] = None) -> Tuple[
                                  List[box.ModelBox], Union[read_radtrans.ReadRadtrans]]:
        """
        Function for extracting random spectra from the posterior distribution obtained with
        :class:`~species.analysis.retrieval.AtmosphericRetrieval`.

        Parameters
        ----------
        tag : str
            Database tag with the posterior samples.
        random : int, None
            Number of randomly selected samples. All samples are used if set to ``None``.
        wavel_range : tuple(float, float), str, None
            Wavelength range (um) or filter name. The wavelength range from the retrieval is
            adopted (i.e. the ``wavel_range`` parameter of
            :class:`~species.analysis.retrieval.AtmosphericRetrieval`) when set to ``None``. It is
            mandatory to set the argument to ``None`` in case the ``log_tau_cloud`` parameter has
            been used with the retrieval.
        spec_res : float, None
            Spectral resolution that is used for the smoothing with a Gaussian kernel. No smoothing
            is applied when the argument is set to ``None``.

        Returns
        -------
        list(box.ModelBox)
            Boxes with the randomly sampled spectra.
        read_radtrans.Radtrans
            Instance of :class:`~species.read.read_radtrans.ReadRadtrans`.
        """

        # Open configuration file

        config_file = os.path.join(os.getcwd(), 'species_config.ini')

        config = configparser.ConfigParser()
        config.read_file(open(config_file))

        # Read path of the HDF5 database

        database_path = config['species']['database']

        # Open the HDF5 database

        h5_file = h5py.File(database_path, 'r')

        # Read the posterior samples

        dset = h5_file[f'results/fit/{tag}/samples']
        samples = np.asarray(dset)

        # Select random samples

        if random is None:
            # Required for the printed output in the for loop
            random = samples.shape[0]

        else:
            random_indices = np.random.randint(samples.shape[0], size=random)
            samples = samples[random_indices, :]

        # Get number of model parameters

        if 'n_param' in dset.attrs:
            n_param = dset.attrs['n_param']
        elif 'nparam' in dset.attrs:
            n_param = dset.attrs['nparam']

        # Get number of line and cloud species

        n_line_species = dset.attrs['n_line_species']
        n_cloud_species = dset.attrs['n_cloud_species']

        # Convert numpy boolean to regular boolean

        scattering = bool(dset.attrs['scattering'])

        # Get chemistry attributes

        chemistry = dset.attrs['chemistry']

        if dset.attrs['quenching'] == 'None':
            quenching = None
        else:
            quenching = dset.attrs['quenching']

        # Get P-T profile attributes

        pt_profile = dset.attrs['pt_profile']

        if 'pressure_grid' in dset.attrs:
            pressure_grid = dset.attrs['pressure_grid']
        else:
            pressure_grid = 'smaller'

        # Get distance

        if 'distance' in dset.attrs:
            distance = dset.attrs['distance']
        else:
            distance = None

        # Get model parameters

        parameters = []
        for i in range(n_param):
            parameters.append(dset.attrs[f'parameter{i}'])

        parameters = np.asarray(parameters)

        # Get wavelength range for median cloud optical depth

        if 'log_tau_cloud' in parameters and wavel_range is not None:
            cloud_wavel = (dset.attrs['wavel_min'], dset.attrs['wavel_max'])
        else:
            cloud_wavel = None

        # Get wavelength range for spectrum

        if wavel_range is None:
            wavel_range = (dset.attrs['wavel_min'], dset.attrs['wavel_max'])

        # Create dictionary with array indices of the model parameters

        indices = {}
        for item in parameters:
            indices[item] = np.argwhere(parameters == item)[0][0]

        # Create list with line species

        line_species = []
        for i in range(n_line_species):
            line_species.append(dset.attrs[f'line_species{i}'])

        # Create list with cloud species

        cloud_species = []
        for i in range(n_cloud_species):
            cloud_species.append(dset.attrs[f'cloud_species{i}'])

        # Create an instance of ReadRadtrans
        # Afterwards, the names of the cloud_species have been shortened
        # from e.g. 'MgSiO3(c)_cd' to 'MgSiO3(c)'

        read_rad = read_radtrans.ReadRadtrans(line_species=line_species,
                                              cloud_species=cloud_species,
                                              scattering=scattering,
                                              wavel_range=wavel_range,
                                              pressure_grid=pressure_grid,
                                              cloud_wavel=cloud_wavel)

        # Set quenching attribute such that the parameter of get_model is not required

        read_rad.quenching = quenching

        # pool = multiprocessing.Pool(os.cpu_count())
        # processes = []

        # Initiate empty list for ModelBox objects

        boxes = []

        for i, item in enumerate(samples):
            print(f'\rGetting posterior spectra {i+1}/{random}...', end='')

            # Get the P-T smoothing parameter
            if 'pt_smooth' in dset.attrs:
                pt_smooth = dset.attrs['pt_smooth']
            else:
                pt_smooth = item[indices['pt_smooth']]

            # Calculate the petitRADTRANS spectrum

            model_box = data_util.retrieval_spectrum(indices=indices,
                                                     chemistry=chemistry,
                                                     pt_profile=pt_profile,
                                                     line_species=line_species,
                                                     cloud_species=cloud_species,
                                                     quenching=quenching,
                                                     spec_res=spec_res,
                                                     distance=distance,
                                                     pt_smooth=pt_smooth,
                                                     read_rad=read_rad,
                                                     sample=item)

            # Add the ModelBox to the list

            boxes.append(model_box)

            # proc = pool.apply_async(data_util.retrieval_spectrum,
            #                         args=(indices,
            #                               chemistry,
            #                               pt_profile,
            #                               line_species,
            #                               cloud_species,
            #                               quenching,
            #                               spec_res,
            #                               read_rad,
            #                               item))
            #
            # processes.append(proc)

        # pool.close()
        #
        # for i, item in enumerate(processes):
        #     boxes.append(item.get(timeout=30))
        #     print(f'\rGetting posterior spectra {i+1}/{random}...', end='', flush=True)

        print(' [DONE]')

        # Close the HDF5 database

        h5_file.close()

        return boxes, read_rad

    @typechecked
    def get_retrieval_teff(self,
                           tag: str,
                           random: int = 100) -> Tuple[float, float]:
        """
        Function for calculating Teff from randomly drawn samples of the posterior
        distribution from :class:`~species.analysis.retrieval.AtmosphericRetrieval`.
        This requires the recalculation of the spectra across a broad wavelength
        range (0.5-50 um).

        Parameters
        ----------
        tag : str
            Database tag with the posterior samples.
        random : int
            Number of randomly selected samples.

        Returns
        -------
        float
            Mean of Teff samples.
        float
            Standard deviation of Teff samples.
        """

        print(f'Calculating Teff from {random} posterior samples... ')

        boxes, _ = self.get_retrieval_spectra(tag=tag,
                                              random=random,
                                              wavel_range=(0.5, 50.),
                                              spec_res=500.)

        teff = np.zeros(len(boxes))

        for i, box_item in enumerate(boxes):
            sample_distance = box_item.parameters['distance']*constants.PARSEC
            sample_radius = box_item.parameters['radius']*constants.R_JUP

            # Scaling for the flux back to the planet surface
            sample_scale = (sample_distance/sample_radius)**2

            # Blackbody flux: sigma * Teff^4
            flux_int = simps(sample_scale*box_item.flux, box_item.wavelength)
            teff[i] = (flux_int/constants.SIGMA_SB)**0.25

            # np.savetxt(f'output/spectrum/spectrum{i:04d}.dat',
            #            np.column_stack([box_item.wavelength, sample_scale*box_item.flux]),
            #            header='Wavelength (um) - Flux (W m-2 um-1)')

        q_16, q_50, q_84 = np.percentile(teff, [16., 50., 84.])

        print(f'Teff (K) = {q_50:.2f} -{q_50-q_16:.2f} +{q_84-q_50:.2f}')

        with h5py.File(self.database, 'a') as h5_file:
            print(f'Storing Teff as attribute of results/fit/{tag}/samples...', end='')
            dset = h5_file[f'results/fit/{tag}/samples']
            dset.attrs['teff'] = (q_50-q_16, q_50, q_84-q_50)
            print(' [DONE]')

        return np.mean(teff), np.std(teff)

    @typechecked
    def petitcode_param(self,
                        tag: str,
                        sample_type: str = 'median',
                        json_file: Optional[str] = None) -> Dict[str, float]:
        """
        Function for converting the median are maximum likelihood posterior parameters of
        ``petitRADTRANS`` into a dictionary of input parameters for ``petitCODE``.

        Parameters
        ----------
        tag : str
            Database tag with the posterior samples.
        sample_type : str
            Sample type that will be selected from the posterior ('median' or 'probable'). Either
            the median or maximum likelihood parameters are used.
        json_file : str, None
            JSON file to store the posterior samples. The data will not be written if the argument
            is set to ``None``.

        Returns
        -------
        dict
            Dictionary with parameters for ``petitCODE``.
        """

        if sample_type == 'median':
            model_param = self.get_median_sample(tag)

        elif sample_type == 'probable':
            model_param = self.get_probable_sample(tag)

        else:
            raise ValueError('The argument of \'sample_type\' should be set to either '
                             '\'median\' or \'probable\'.')

        sample_box = self.get_samples(tag)

        line_species = []
        for i in range(sample_box.attributes['n_line_species']):
            line_species.append(sample_box.attributes[f'line_species{i}'])

        cloud_species = []
        cloud_species_full = []

        for i in range(sample_box.attributes['n_cloud_species']):
            cloud_species.append(sample_box.attributes[f'cloud_species{i}'])
            cloud_species_full.append(sample_box.attributes[f'cloud_species{i}'])

        pcode_param = {}

        pcode_param['logg'] = model_param['logg']
        pcode_param['metallicity'] = model_param['metallicity']
        pcode_param['c_o_ratio'] = model_param['c_o_ratio']

        if 'fsed' in model_param:
            pcode_param['fsed'] = model_param['fsed']

        if 'log_kzz' in model_param:
            pcode_param['log_kzz'] = model_param['log_kzz']

        if 'fsed' in model_param:
            pcode_param['fsed'] = model_param['fsed']

        if 'sigma_lnorm' in model_param:
            pcode_param['sigma_lnorm'] = model_param['sigma_lnorm']

        if 'log_p_quench' in model_param:
            pcode_param['log_p_quench'] = model_param['log_p_quench']
            p_quench = 10.**model_param['log_p_quench']
        else:
            p_quench = None

        pressure = np.logspace(-6., 3., 180)

        if sample_box.attributes['pt_profile'] == 'molliere':
            temperature, _, _ = retrieval_util.pt_ret_model(
                np.array([model_param['t1'], model_param['t2'], model_param['t3']]),
                10.**model_param['log_delta'], model_param['alpha'], model_param['tint'],
                pressure, model_param['metallicity'], model_param['c_o_ratio'])

        else:
            knot_press = np.logspace(np.log10(pressure[0]), np.log10(pressure[-1]), 15)

            knot_temp = []
            for i in range(15):
                knot_temp.append(model_param[f't{i}'])

            knot_temp = np.asarray(knot_temp)

            if 'pt_smooth' in model_param:
                pt_smooth = model_param['pt_smooth']
            else:
                pt_smooth = 0.

            temperature = retrieval_util.pt_spline_interp(
                knot_press, knot_temp, pressure, pt_smooth=pt_smooth)

        from poor_mans_nonequ_chem.poor_mans_nonequ_chem import interpol_abundances

        # Interpolate the abundances, following chemical equilibrium
        abund_in = interpol_abundances(np.full(pressure.shape, model_param['c_o_ratio']),
                                       np.full(pressure.shape, model_param['metallicity']),
                                       temperature,
                                       pressure,
                                       Pquench_carbon=p_quench)

        # Extract the mean molecular weight
        mmw = abund_in['MMW']

        if 'log_tau_cloud' in model_param:
            tau_cloud = 10.**model_param['log_tau_cloud']

            cloud_fractions = {}

            for i, item in enumerate(cloud_species):
                if i == 0:
                    cloud_fractions[item[:-3]] = 0.

                else:
                    cloud_1 = item[:-6].lower()
                    cloud_2 = cloud_species[0][:-6].lower()

                    cloud_fractions[item[:-3]] = model_param[f'{cloud_1}_{cloud_2}_ratio']

        else:
            tau_cloud = None

        log_x_base = retrieval_util.log_x_cloud_base(model_param['c_o_ratio'],
                                                     model_param['metallicity'],
                                                     cloud_fractions)

        p_base = {}

        for item in cloud_species:
            p_base_item = retrieval_util.find_cloud_deck(
                item[:-6], pressure, temperature, model_param['metallicity'],
                model_param['c_o_ratio'], mmw=np.mean(mmw), plotting=False)

            abund_in[item[:-3]] = np.zeros_like(temperature)

            abund_in[item[:-3]][pressure < p_base_item] = 10.**log_x_base[item[:-6]] * \
                (pressure[pressure <= p_base_item] / p_base_item)**model_param['fsed']

            p_base[item[:-3]] = p_base_item

            indices = np.where(pressure <= p_base_item)[0]
            pcode_param[f'{item}_base'] = pressure[np.amax(indices)]

        # abundances = retrieval_util.create_abund_dict(
        #     abund_in, line_species, sample_box.attributes['chemistry'],
        #     pressure_grid='smaller', indices=None)

        cloud_wavel = (sample_box.attributes['wavel_min'], sample_box.attributes['wavel_max'])

        read_rad = read_radtrans.ReadRadtrans(line_species=line_species,
                                              cloud_species=cloud_species,
                                              scattering=True,
                                              wavel_range=(0.5, 50.),
                                              pressure_grid='smaller',
                                              res_mode='c-k',
                                              cloud_wavel=cloud_wavel)

        print(f'Converting {tag} to petitCODE parameters...', end='', flush=True)

        if sample_box.attributes['quenching'] == 'None':
            quenching = None
        else:
            quenching = sample_box.attributes['quenching']

        model_box = read_rad.get_model(model_param=model_param,
                                       quenching=quenching,
                                       spec_res=500.)

        # Scale the flux back to the planet surface
        distance = model_param['distance']*constants.PARSEC
        radius = model_param['radius']*constants.R_JUP

        # Blackbody flux: sigma * Teff^4
        flux_int = simps(model_box.flux*(distance/radius)**2, model_box.wavelength)
        pcode_param['teff'] = (flux_int/constants.SIGMA_SB)**0.25

        cloud_scaling = read_rad.rt_object.cloud_scaling_factor

        for item in cloud_species_full:
            cloud_abund = abund_in[item[:-3]]
            indices = np.where(cloud_abund > 0.)[0]
            pcode_param[f'{item}_abund'] = cloud_scaling * cloud_abund[np.amax(indices)]

        if json_file is not None:
            with open(json_file, 'w') as out_file:
                json.dump(pcode_param, out_file, indent=4)

        print(' [DONE]')

        return pcode_param
=======
            for i, item in enumerate(scale_spec):
                scale_tmp = scaling / extra_scaling[best_index[0], best_index[1], best_index[2], i]
                print(f'   - {item} scaling = {scale_tmp:.2e}')
                dset.attrs[f'scaling_{item}'] = scale_tmp
>>>>>>> 92557001
<|MERGE_RESOLUTION|>--- conflicted
+++ resolved
@@ -2223,15 +2223,12 @@
             List with spectrum names that are stored at the object data of ``object_name``.
         model : str
             Atmospheric model grid that is used for the comparison.
-<<<<<<< HEAD
-=======
         scale_spec : list(str)
             List with spectrum names to which an additional scaling has been applied.
         extra_scaling : np.ndarray. None
             Array with extra scalings that have been applied to the spectra of ``scale_spec``.
             The argument can be set to ``None`` if no extra scalings have been applied.
 
->>>>>>> 92557001
         Returns
         -------
         NoneType
@@ -2303,9 +2300,10 @@
             dset.attrs['scaling'] = scaling
             print(f'   - Scaling = {scaling:.2e}')
 
-<<<<<<< HEAD
-                dset.attrs[f'scaling_{item}'] = scaling
-                print(f'   - {item} scaling = {scaling:.2e}')
+            for i, item in enumerate(scale_spec):
+                scale_tmp = scaling / extra_scaling[best_index[0], best_index[1], best_index[2], i]
+                print(f'   - {item} scaling = {scale_tmp:.2e}')
+                dset.attrs[f'scaling_{item}'] = scale_tmp
 
     def add_retrieval(self,
                       tag: str,
@@ -3106,10 +3104,4 @@
 
         print(' [DONE]')
 
-        return pcode_param
-=======
-            for i, item in enumerate(scale_spec):
-                scale_tmp = scaling / extra_scaling[best_index[0], best_index[1], best_index[2], i]
-                print(f'   - {item} scaling = {scale_tmp:.2e}')
-                dset.attrs[f'scaling_{item}'] = scale_tmp
->>>>>>> 92557001
+        return pcode_param