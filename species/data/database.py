--- conflicted
+++ resolved
@@ -1381,7 +1381,6 @@
                               prob_sample=prob_sample,
                               median_sample=median_sample)
 
-<<<<<<< HEAD
     def add_retrieval(self,
                       tag,
                       output_name):
@@ -1414,11 +1413,11 @@
             if 'results' not in h5_file:
                 h5_file.create_group('results')
 
-            if 'results/mcmc' not in h5_file:
-                h5_file.create_group('results/mcmc')
-
-            if f'results/mcmc/{tag}' in h5_file:
-                del h5_file[f'results/mcmc/{tag}']
+            if 'results/fit' not in h5_file:
+                h5_file.create_group('results/fit')
+
+            if f'results/fit/{tag}' in h5_file:
+                del h5_file[f'results/fit/{tag}']
 
             # remove the column with the log-likelihood value
             samples = samples[:, :-1]
@@ -1427,7 +1426,7 @@
                 raise ValueError('The number of parameters is not equal to the parameter size '
                                  'of the samples array.')
 
-            dset = h5_file.create_dataset(f'results/mcmc/{tag}/samples', data=samples)
+            dset = h5_file.create_dataset(f'results/fit/{tag}/samples', data=samples)
 
             dset.attrs['type'] = 'model'
             dset.attrs['spectrum'] = 'petitradtrans'
@@ -1501,7 +1500,7 @@
         database_path = config['species']['database']
 
         h5_file = h5py.File(database_path, 'r')
-        dset = h5_file[f'results/mcmc/{tag}/samples']
+        dset = h5_file[f'results/fit/{tag}/samples']
 
         spectrum_type = dset.attrs['type']
         spectrum_name = dset.attrs['spectrum']
@@ -1662,7 +1661,7 @@
         h5_file.close()
 
         return boxes
-=======
+
     # def add_retrieval(self,
     #                   tag,
     #                   output_name):
@@ -1927,5 +1926,4 @@
     #
     #     h5_file.close()
     #
-    #     return boxes
->>>>>>> 028d2db1
+    #     return boxes