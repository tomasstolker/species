--- conflicted
+++ resolved
@@ -218,13 +218,6 @@
         Parameters
         ----------
         filter_name : str
-<<<<<<< HEAD
-            Filter name from the SVO Filter Profile Service (e.g., ``'Paranal/NACO.Lp'``).
-        filename : str
-            Filename of the filter profile. The first column should contain the wavelength
-            (um) and the second column the transmission. The profile is downloaded from the SVO
-            Filter Profile Service if set to ``None``.
-=======
             Filter name from the SVO Filter Profile Service (e.g., 'Paranal/NACO.Lp') or a
             user-defined name if a ``filename`` is specified.
         filename : str
@@ -236,7 +229,6 @@
             is provided. Otherwise, for filters that are fetched from the SVO website, the detector
             type is read from the SVO data. The detector type determines if a wavelength factor
             is included in the integral for the synthetic photometry.
->>>>>>> b7325cb0
 
         Returns
         -------
@@ -277,15 +269,10 @@
                 transm_new.append(transmission[i+1])
 
         if wavelength is not None and transmission is not None:
-<<<<<<< HEAD
-            h5_file.create_dataset(f'filters/{filter_name}',
-                                   data=np.column_stack((wavel_new, transm_new)))
-=======
             dset = h5_file.create_dataset(f'filters/{filter_name}',
-                                          data=np.column_stack((wavelength, transmission)))
+                                          data=np.column_stack((wavel_new, transm_new)))
 
             dset.attrs['det_type'] = str(detector_type)
->>>>>>> b7325cb0
 
         h5_file.close()
 
