--- conflicted
+++ resolved
@@ -2240,8 +2240,7 @@
                 print(f'   - {item} radius (Rjup) = {radius:.2f}')
 
                 dset.attrs[f'scaling_{item}'] = scaling
-<<<<<<< HEAD
-                print(f' -   {item} scaling = {scaling:.2e}')
+                print(f'   - {item} scaling = {scaling:.2e}')
 
     def add_retrieval(self,
                       tag: str,
@@ -3045,7 +3044,4 @@
 
         print(' [DONE]')
 
-        return pcode_param
-=======
-                print(f'   - {item} scaling = {scaling:.2e}')
->>>>>>> 727983c0
+        return pcode_param