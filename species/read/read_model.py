--- conflicted
+++ resolved
@@ -768,71 +768,7 @@
                           f'encompass the new wavelength range. The happened with the '
                           f'following parameters: {model_param}.')
 
-<<<<<<< HEAD
-        if wavel_resample is None:
-            wavelength = self.wl_points
-        else:
-            wavelength = wavel_resample
-
-        # is_finite = np.where(np.isfinite(flux))[0]
-        #
-        # if wavel_resample is None:
-        #     wavelength = self.wl_points[is_finite]
-        # else:
-        #     wavelength = wavel_resample[is_finite]
-        #
-        # if wavelength.shape[0] == 0:
-        #     raise ValueError(f'The model spectrum is empty. Perhaps the grid could not be '
-        #                      f'interpolated at {model_param} because zeros are stored in the '
-        #                      f'database.')
-
-        model_box = box.create_box(boxtype='model',
-                                   model=self.model,
-                                   wavelength=wavelength,
-                                   flux=flux,
-                                   parameters=model_param,
-                                   quantity=quantity)
-
-        if 'veil_a' in model_param and 'veil_b' in model_param and 'veil_ref' in model_param:
-            lambda_ref = 0.5 # (um)
-
-            veil_flux =  model_param['veil_ref'] + \
-                model_param['veil_b']*(model_box.wavelength - lambda_ref)
-
-            model_box.flux = model_param['veil_a']*model_box.flux + veil_flux
-
-        if 'lognorm_radius' in model_param and 'lognorm_sigma' in model_param and \
-                'lognorm_ext' in model_param:
-
-            model_box.flux = self.apply_lognorm_ext(model_box.wavelength,
-                                                    model_box.flux,
-                                                    model_param['lognorm_radius'],
-                                                    model_param['lognorm_sigma'],
-                                                    model_param['lognorm_ext'])
-
-        if 'powerlaw_max' in model_param and 'powerlaw_exp' in model_param and \
-                'powerlaw_ext' in model_param:
-
-            model_box.flux = self.apply_powerlaw_ext(model_box.wavelength,
-                                                     model_box.flux,
-                                                     model_param['powerlaw_max'],
-                                                     model_param['powerlaw_exp'],
-                                                     model_param['powerlaw_ext'])
-
-        if 'ism_ext' in model_param:
-
-            if 'ism_red' in model_param:
-                ism_reddening = model_param['ism_red']
-            else:
-                ism_reddening = 3.1
-
-            model_box.flux = dust_util.apply_ism_ext(model_box.wavelength,
-                                                     model_box.flux,
-                                                     model_param['ism_ext'],
-                                                     ism_reddening)
-=======
         # Add the luminosity to the parameter dictionary
->>>>>>> 94563ccc
 
         if 'radius' in model_box.parameters:
             model_box.parameters['luminosity'] = 4. * np.pi * (
